--- conflicted
+++ resolved
@@ -27,9 +27,5 @@
 *.pyo
 *.pyd
 
-<<<<<<< HEAD
-# Ignore the instance files
-=======
 # Ignore instance folder
->>>>>>> 794b6b67
 instance/