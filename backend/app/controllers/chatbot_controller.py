--- conflicted
+++ resolved
@@ -35,32 +35,11 @@
                     "answer": "Sorry, I couldn't process your request properly.",
                     "follow_up_question": "Can I help you with something else?",
                     "recommended_books": None,
-<<<<<<< HEAD
-                    "recommended_articles": None 
-=======
                     "recommended_articles": None
->>>>>>> ea22cd20
                 }
             answer = response_data.get("answer", "")
             follow_up_question = response_data.get("follow_up_question", "")
             recommended_books = response_data.get("recommended_books", [])
-<<<<<<< HEAD
-            recommended_articles = response_data.get("recommended_articles", []) 
-            
-            # Convert None values to empty lists
-            if recommended_books is None:
-                recommended_books = []
-                
-            if recommended_articles is None:
-                recommended_articles = []
-                
-            # Combine answer and follow-up question for the main response
-            combined_response = answer
-            if follow_up_question:
-                combined_response += f"\n\n{follow_up_question}"
-            
-            # Save the chat message to database
-=======
             recommended_articles = response_data.get("recommended_articles", [])
             combined_response = answer
             if follow_up_question:
@@ -71,39 +50,11 @@
                 recommended_articles = []
                 
             # Save the chat message with the original data
->>>>>>> ea22cd20
             chatbot_service._save_chat_message(
                 user_id=user_id,
                 message=message,
                 response=combined_response,
                 language=language,
-<<<<<<< HEAD
-                book_recommendations=recommended_books,  # Pass the objects directly
-                article_recommendations=recommended_articles  # Pass the objects directly
-            )
-            
-            # Format book recommendations
-            if recommended_books:
-                formatted_books = []
-                for book in recommended_books:
-                    # Handle both dictionary and object formats
-                    if not isinstance(book, dict):
-                        # It's an object, convert to dict
-                        if hasattr(book, "__dict__"):
-                            book = book.__dict__
-                        elif hasattr(book, "model_dump"):  # Pydantic model
-                            book = book.model_dump()
-                        elif hasattr(book, "dict"):  # Older Pydantic
-                            book = book.dict()
-                    
-                    # Ensure all fields are present
-                    book_obj = {
-                        'id': book.get('book_id', 0),
-                        'title': book.get('title', ''),
-                        'authors': book.get('authors', []),
-                        'categories': book.get('categories', []),
-                        'rating': book.get('rating', 0),
-=======
                 book_recommendations=recommended_books,
                 article_recommendations=recommended_articles
             )
@@ -122,7 +73,6 @@
                         'author': book.get('author', ''),
                         'category': book.get('category', ''),
                         'rating': float(book.get('rating', 0)),
->>>>>>> ea22cd20
                         'cover_url': book.get('cover_url', ''),
                         'description': book.get('description', ''),
                         'summary': book.get('summary', ''),
@@ -131,57 +81,6 @@
                         'featured_book': book.get('featured_book', False),
                         'borrow_count': book.get('borrow_count', 0),
                         'reason': ''
-<<<<<<< HEAD
-                    }
-                    formatted_books.append(book_obj)
-                recommended_books = formatted_books
-                
-            # Format article recommendations
-            if recommended_articles:
-                formatted_articles = []
-                for article in recommended_articles:
-                    # Handle both dictionary and object formats
-                    if not isinstance(article, dict):
-                        # It's an object, convert to dict
-                        if hasattr(article, "__dict__"):
-                            article = article.__dict__
-                        elif hasattr(article, "model_dump"):  # Pydantic model
-                            article = article.model_dump()
-                        elif hasattr(article, "dict"):  # Older Pydantic
-                            article = article.dict()
-                    
-                    # Handle author field
-                    author_info = article.get('author', {})
-                    if isinstance(author_info, dict):
-                        author_name = author_info.get('name', '')
-                        author_avatar = author_info.get('avatarUrl', '')
-                    else:
-                        author_name = str(author_info) if author_info else ''
-                        author_avatar = ''
-                    
-                    # Create the article object with all fields
-                    article_obj = {
-                        'id': article.get('article_id', 0),
-                        'title': article.get('title', ''),
-                        'category': article.get('category', ''),
-                        'author': author_name,
-                        'author_avatar': author_avatar,
-                        'summary': article.get('summary', ''),
-                        'pdf_url': article.get('pdf_url', ''),
-                        'cover_image_url': article.get('cover_image_url', ''),
-                        'tags': article.get('tags', []),
-                        'created_at': article.get('created_at', ''),
-                        'updated_at': article.get('updated_at', None),
-                        'read_time': article.get('meta', {}).get('readTime', 5) if article.get('meta') else 5,
-                        'views': article.get('meta', {}).get('views', 0) if article.get('meta') else 0,
-                        'likes': article.get('meta', {}).get('likes', 0) if article.get('meta') else 0,
-                        'bookmarks': article.get('meta', {}).get('bookmarks', 0) if article.get('meta') else 0,
-                        'reason': ''
-                    }
-                    formatted_articles.append(article_obj)
-                recommended_articles = formatted_articles
-
-=======
                     })
                 recommended_books = formatted_book_recommendations
                 
@@ -211,7 +110,6 @@
             # DEBUG: Log the final response shape
             logger.debug(f"Final response contains {len(recommended_articles)} articles")
             
->>>>>>> ea22cd20
             return jsonify({
                 'response': combined_response,
                 'language': language,
@@ -219,10 +117,6 @@
                 'recommended_books': recommended_books,
                 'recommended_articles': recommended_articles
             }), 200
-<<<<<<< HEAD
-
-=======
->>>>>>> ea22cd20
         except Exception as e:
             logger.error(f"Error processing chatbot message: {str(e)}")
             logger.error(traceback.format_exc())
@@ -232,11 +126,7 @@
                 'language': language,
                 'follow_up_question': "",
                 'recommended_books': [],
-<<<<<<< HEAD
-                'recommended_articles': []  # Add this line
-=======
                 'recommended_articles': []
->>>>>>> ea22cd20
             }), 200
     except Exception as e:
         logger.error(f"Critical error in process_message: {str(e)}")
@@ -244,13 +134,6 @@
 
 
 
-<<<<<<< HEAD
-
-
-
-
-=======
->>>>>>> ea22cd20
 @chatbot_controller.route('/history', methods=['GET'])
 @jwt_required()
 def get_chat_history():
@@ -278,10 +161,6 @@
         logger.error(traceback.format_exc())
         return jsonify({'error': 'Server error clearing chat history'}), 500
 
-<<<<<<< HEAD
-
-=======
->>>>>>> ea22cd20
 @chatbot_controller.route('/refresh-vector-store', methods=['POST'])
 @jwt_required()
 def refresh_vector_store():
@@ -329,12 +208,7 @@
                 'error': str(e)
             }
         }), 500
-<<<<<<< HEAD
-
-
-=======
         
         
         
-        
->>>>>>> ea22cd20
+        