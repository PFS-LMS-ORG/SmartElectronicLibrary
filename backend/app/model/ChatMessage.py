--- conflicted
+++ resolved
@@ -27,15 +27,9 @@
     user = db.relationship("User", back_populates="chat_messages")
     
     def to_dict(self):
-<<<<<<< HEAD
-        """Convert the ChatMessage to a dictionary, safely handling book and article recommendations."""
-        try:
-            # Process book recommendations
-=======
         """Convert the ChatMessage to a dictionary, including all relevant fields."""
         # Process book recommendations
         try:
->>>>>>> 1f3df964
             if self.book_recommendations:
                 if isinstance(self.book_recommendations, str):
                     book_recs = json.loads(self.book_recommendations)
@@ -46,135 +40,13 @@
                 
             # Ensure book_recommendations is a list
             if not isinstance(book_recs, list):
-<<<<<<< HEAD
-                if isinstance(book_recs, dict):
-                    book_recs = [book_recs]
-                else:
-                    book_recs = []
-                    
-            # Validate each book recommendation
-=======
                 book_recs = [book_recs] if isinstance(book_recs, dict) else []
                 
             # Validate book recommendations
->>>>>>> 1f3df964
             validated_book_recs = []
             for rec in book_recs:
                 if not isinstance(rec, dict):
                     continue
-<<<<<<< HEAD
-                    
-                # Ensure all fields have appropriate types
-                processed_rec = {}
-                
-                # Process title
-                processed_rec["title"] = str(rec.get("title", "Unknown Title"))
-                
-                # Process author
-                processed_rec["author"] = str(rec.get("author", "Unknown Author"))
-                
-                # Process category
-                processed_rec["category"] = str(rec.get("category", "Uncategorized"))
-                
-                # Process rating - ensure it's a float
-                try:
-                    processed_rec["rating"] = float(rec.get("rating", 0.0))
-                except (ValueError, TypeError):
-                    processed_rec["rating"] = 0.0
-                    
-                # Process book_id - ensure it's an integer
-                try:
-                    processed_rec["book_id"] = int(rec.get("book_id", 0))
-                except (ValueError, TypeError):
-                    processed_rec["book_id"] = 0
-                    
-                # Process cover_url
-                processed_rec["cover_url"] = str(rec.get("cover_url", "/default_cover.jpg"))
-                
-                # Process reason
-                processed_rec["reason"] = str(rec.get("reason", "Recommended based on your interests"))
-                
-                validated_book_recs.append(processed_rec)
-                
-            book_recs = validated_book_recs
-            
-            # Process article recommendations - new code
-            if self.article_recommendations:
-                if isinstance(self.article_recommendations, str):
-                    article_recs = json.loads(self.article_recommendations)
-                else:
-                    article_recs = self.article_recommendations
-            else:
-                article_recs = []
-                
-            # Ensure article_recommendations is a list
-            if not isinstance(article_recs, list):
-                if isinstance(article_recs, dict):
-                    article_recs = [article_recs]
-                else:
-                    article_recs = []
-                    
-            # Validate each article recommendation
-            validated_article_recs = []
-            for rec in article_recs:
-                # Skip invalid recommendations
-                if not isinstance(rec, dict):
-                    continue
-                    
-                # Ensure all fields have appropriate types
-                processed_rec = {}
-                
-                # Process title
-                processed_rec["title"] = str(rec.get("title", "Unknown Title"))
-                
-                # Process author (could be a string or a dict)
-                author = rec.get("author", {})
-                if isinstance(author, dict):
-                    processed_rec["author"] = str(author.get("name", "Unknown Author"))
-                else:
-                    processed_rec["author"] = str(author or "Unknown Author")
-                
-                # Process category
-                processed_rec["category"] = str(rec.get("category", "Uncategorized"))
-                
-                # Process article_id - ensure it's an integer
-                try:
-                    processed_rec["article_id"] = int(rec.get("article_id", 0))
-                except (ValueError, TypeError):
-                    processed_rec["article_id"] = 0
-                    
-                # Process cover_image_url
-                processed_rec["cover_image_url"] = str(rec.get("cover_image_url", "/default_article_cover.jpg"))
-                
-                # Process pdf_url
-                processed_rec["pdf_url"] = str(rec.get("pdf_url", ""))
-                
-                # Process summary
-                processed_rec["summary"] = str(rec.get("summary", "No summary available"))
-                
-                # Process reason
-                processed_rec["reason"] = str(rec.get("reason", "Recommended based on your interests"))
-                
-                # Process meta info if available
-                meta = rec.get("meta", {})
-                if isinstance(meta, dict):
-                    processed_rec["read_time"] = int(meta.get("readTime", 5))
-                    processed_rec["views"] = int(meta.get("views", 0))
-                    processed_rec["likes"] = int(meta.get("likes", 0))
-                
-                validated_article_recs.append(processed_rec)
-                
-            article_recs = validated_article_recs
-                
-        except json.JSONDecodeError as e:
-            logger.error(f"Failed to parse recommendations for ChatMessage {self.id}: {e}")
-            book_recs = []
-            article_recs = []
-        except Exception as e:
-            logger.error(f"Unexpected error processing recommendations for ChatMessage {self.id}: {e}")
-            book_recs = []
-            article_recs = []
-=======
                 validated_book_recs.append({
                     "id": int(rec.get("id", 0)),
                     "title": str(rec.get("title", "Unknown Title")),
@@ -230,7 +102,6 @@
         except Exception as e:
             logger.error(f"Unexpected error processing article_recommendations for ChatMessage {self.id}: {e}")
             validated_article_recs = []
->>>>>>> 1f3df964
         
         return {
             "id": self.id,
@@ -239,14 +110,9 @@
             "response": self.response,
             "language": self.language,
             "created_at": self.created_at.isoformat() if self.created_at else None,
-<<<<<<< HEAD
-            "book_recommendations": book_recs,
-            "article_recommendations": article_recs
-=======
             "book_recommendations": validated_book_recs,
             "article_recommendations": validated_article_recs,
             "follow_up_question": self.follow_up_question if self.follow_up_question else ""
->>>>>>> 1f3df964
         }
     
     def __repr__(self):
