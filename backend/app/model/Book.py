from app.db import db
from app.model.association_tables import book_author_association, book_category_association
import logging

logging.basicConfig(level=logging.DEBUG)
logger = logging.getLogger(__name__)

class Book(db.Model):
    __tablename__ = "books"

    id = db.Column(db.Integer, primary_key=True)
    title = db.Column(db.String(100), nullable=False)
    cover_url = db.Column(db.String(255))
    description = db.Column(db.String(500))
    rating = db.Column(db.Float)
    summary = db.Column(db.Text)
<<<<<<< HEAD
    borrow_count = db.Column(db.Integer, default=0)  # Number of times the book has been borrowed 
    total_books = db.Column(db.Integer, default=0)  # Total number of copies of the book available
    available_books = db.Column(db.Integer, default=0)  # Number of copies currently available for borrowing
    featured_book = db.Column(db.Boolean, default=False)  # Whether the book is featured or not
    created_at = db.Column(db.DateTime, default=db.func.current_timestamp())
=======
    borrow_count = db.Column(db.Integer, default=0)
    total_books = db.Column(db.Integer, default=0)
    available_books = db.Column(db.Integer, default=0)
    featured_book = db.Column(db.Boolean, default=False)
>>>>>>> b3ffa9aa

    authors = db.relationship(
        "Author",
        secondary=book_author_association,
        back_populates="books"
    )

    categories = db.relationship(
        "Category",
        secondary=book_category_association,
        back_populates="books"
    )

    rentals = db.relationship("Rental", back_populates="book")
    rental_requests = db.relationship("RentalRequest", back_populates="book")

    def __repr__(self):
        return f"<Book {self.title}> by {', '.join([author.name for author in self.authors])}"

    def to_dict(self):
<<<<<<< HEAD
        return {
            'id': self.id,
            'title': self.title,
            'cover_url': self.cover_url,
            'description': self.description,
            'rating': self.rating,
            'summary': self.summary,
            'authors': [author.name for author in self.authors],
            'categories': [category.name for category in self.categories],
            'borrow_count': self.borrow_count,
            'total_books': self.total_books,
            'available_books': self.available_books,
            'featured_book': self.featured_book,
            'created_at': self.created_at.isoformat() if self.created_at else None
        }
=======
        logger.debug("Converting book to dict: %s", self.title)
        try:
            result = {
                'id': self.id,
                'title': self.title,
                'cover_url': self.cover_url,
                'description': self.description,
                'rating': self.rating,
                'summary': self.summary,
                'authors': [author.name for author in self.authors] if self.authors else [],
                'categories': [category.name for category in self.categories] if self.categories else [],
                'borrow_count': self.borrow_count,
                'total_books': self.total_books,
                'available_books': self.available_books,
                'featured_book': self.featured_book
            }
            logger.debug("Book dict created: %s", result)
            return result
        except Exception as e:
            logger.error("Error in to_dict for book %s: %s", self.title, str(e))
            raise
>>>>>>> b3ffa9aa
<|MERGE_RESOLUTION|>--- conflicted
+++ resolved
@@ -14,18 +14,11 @@
     description = db.Column(db.String(500))
     rating = db.Column(db.Float)
     summary = db.Column(db.Text)
-<<<<<<< HEAD
     borrow_count = db.Column(db.Integer, default=0)  # Number of times the book has been borrowed 
     total_books = db.Column(db.Integer, default=0)  # Total number of copies of the book available
     available_books = db.Column(db.Integer, default=0)  # Number of copies currently available for borrowing
     featured_book = db.Column(db.Boolean, default=False)  # Whether the book is featured or not
     created_at = db.Column(db.DateTime, default=db.func.current_timestamp())
-=======
-    borrow_count = db.Column(db.Integer, default=0)
-    total_books = db.Column(db.Integer, default=0)
-    available_books = db.Column(db.Integer, default=0)
-    featured_book = db.Column(db.Boolean, default=False)
->>>>>>> b3ffa9aa
 
     authors = db.relationship(
         "Author",
@@ -46,7 +39,6 @@
         return f"<Book {self.title}> by {', '.join([author.name for author in self.authors])}"
 
     def to_dict(self):
-<<<<<<< HEAD
         return {
             'id': self.id,
             'title': self.title,
@@ -61,27 +53,4 @@
             'available_books': self.available_books,
             'featured_book': self.featured_book,
             'created_at': self.created_at.isoformat() if self.created_at else None
-        }
-=======
-        logger.debug("Converting book to dict: %s", self.title)
-        try:
-            result = {
-                'id': self.id,
-                'title': self.title,
-                'cover_url': self.cover_url,
-                'description': self.description,
-                'rating': self.rating,
-                'summary': self.summary,
-                'authors': [author.name for author in self.authors] if self.authors else [],
-                'categories': [category.name for category in self.categories] if self.categories else [],
-                'borrow_count': self.borrow_count,
-                'total_books': self.total_books,
-                'available_books': self.available_books,
-                'featured_book': self.featured_book
-            }
-            logger.debug("Book dict created: %s", result)
-            return result
-        except Exception as e:
-            logger.error("Error in to_dict for book %s: %s", self.title, str(e))
-            raise
->>>>>>> b3ffa9aa
+        }