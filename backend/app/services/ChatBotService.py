--- conflicted
+++ resolved
@@ -18,72 +18,19 @@
         try:
             logger.debug(f"Getting chatbot response for message: {message[:50]}...")
             response = self.chatbot.chat_with_user(message, thread_id)
-<<<<<<< HEAD
-            
-            # If it's already a JSON string, return it
-            if isinstance(response, str):
-                try:
-                    # Try to parse and validate the JSON
-                    response_data = json.loads(response)
-                    return response
-                except json.JSONDecodeError:
-                    # Not valid JSON, continue with processing
-                    pass
-                    
-            # Handle the case when response is a Python object
-            try:
-                if hasattr(response, "model_dump_json"):  # Pydantic v2
-                    # It's a Pydantic model
-                    return response.model_dump_json()
-                elif hasattr(response, "json"):  # Pydantic v1
-                    # It's a Pydantic model (older version)
-                    return response.json()
-                elif hasattr(response, "__dict__"):
-                    # It's a regular Python object
-                    return json.dumps(response.__dict__)
-                else:
-                    # Just try to convert it to JSON
-                    return json.dumps(response)
-            except Exception as e:
-                logger.error(f"Error converting response to JSON: {str(e)}")
-                
-                # Fallback to a simple structure
-                return json.dumps({
-                    "answer": str(response) if response else "I'm sorry, I encountered an error processing your request.",
-                    "follow_up_question": "Could you try again with a different question?",
-                    "recommended_books": None,
-                    "recommended_articles": None
-                })
-                
-        except Exception as e:
-            logger.error(f"Error in chat_with_user: {str(e)}")
-            
-            # Return a fallback response
-            return json.dumps({
-=======
             return response
         except Exception as e:
             logger.error(f"Error in chat_with_user: {str(e)}")
             fallback_response = {
->>>>>>> ea22cd20
                 "answer": "I apologize, but I encountered an error processing your request.",
                 "follow_up_question": "Could you try again with a different question?",
                 "recommended_books": None,
                 "recommended_articles": None
-<<<<<<< HEAD
-            })
-        
-    
-    
-    def _save_chat_message(self, user_id: int, message: str, response: str, language: str, 
-                        book_recommendations: Optional[List] = None,
-=======
             }
             return json.dumps(fallback_response)
     
     def _save_chat_message(self, user_id: int, message: str, response: str, language: str, 
                         book_recommendations: Optional[List] = None, 
->>>>>>> ea22cd20
                         article_recommendations: Optional[List] = None):
         try:
             from app.model.ChatMessage import ChatMessage
@@ -118,10 +65,6 @@
                     except (json.JSONDecodeError, TypeError):
                         book_recommendations = []
                         article_recommendations = []
-<<<<<<< HEAD
-                    
-=======
->>>>>>> ea22cd20
                     history.append({
                         'id': msg.id,
                         'message': msg.message,
