--- conflicted
+++ resolved
@@ -4,9 +4,12 @@
 from app.model.Category import Category
 from app.model.association_tables import book_author_association, book_category_association
 from sqlalchemy.orm import joinedload
-<<<<<<< HEAD
 from sqlalchemy.exc import IntegrityError
 from typing import List, Dict, Any, Optional
+import logging
+
+logging.basicConfig(level=logging.DEBUG)
+logger = logging.getLogger(__name__)
 
 class BookService:
     @staticmethod
@@ -69,18 +72,10 @@
         except Exception as e:
             db.session.rollback()
             raise ValueError(f"Failed to create book: {str(e)}")
-=======
-import logging
-
-logging.basicConfig(level=logging.DEBUG)
-logger = logging.getLogger(__name__)
->>>>>>> b3ffa9aa
-
-class BookService:
+
     @staticmethod
     def bulk_create_books(books_data: List[Dict[str, Any]]) -> List[Book]:
         """
-<<<<<<< HEAD
         Creates multiple books in a single transaction.
         
         :param books_data: List of dictionaries with book details
@@ -153,23 +148,6 @@
             db.session.rollback()
             raise ValueError(f"Failed to update book: {str(e)}")
 
-=======
-        Searches books based on the search query.
-        """
-        logger.debug("Searching books with query: %s", search_query)
-        books = (
-            Book.query
-            .options(
-                joinedload(Book.authors),
-                joinedload(Book.categories)
-            )
-            .filter(Book.title.ilike(f"%{search_query}%"))
-            .all()
-        )
-        logger.debug("Search returned %d books", len(books))
-        return books or []
-
->>>>>>> b3ffa9aa
     @staticmethod
     def delete_book(book_id: int) -> bool:
         """
@@ -178,7 +156,6 @@
         :param book_id: ID of the book to delete
         :return: True if deleted, False if not found
         """
-<<<<<<< HEAD
         book = Book.query.get(book_id)
         if not book:
             return False
@@ -275,68 +252,24 @@
             'total_pages': (total_count + per_page - 1) // per_page
         }
 
-=======
-        Searches books based on the category name.
-        """
-        logger.debug("Searching books by category: %s", search_query)
-        books = (
-            Book.query
-            .options(
-                joinedload(Book.authors),
-                joinedload(Book.categories)
-            )
-            .join(Book.categories)
-            .filter(Category.name.ilike(f"%{search_query}%"))
-            .all()
-        )
-        logger.debug("Category search returned %d books", len(books))
-        return books or []
-
->>>>>>> b3ffa9aa
     @staticmethod
     def get_all_categories() -> List[Category]:
         """
-<<<<<<< HEAD
         Fetches all categories from the database.
         
         :return: List of all categories
         """
         return Category.query.all()
-=======
-        Fetches all categories.
-        """
-        logger.debug("Fetching all categories")
-        categories = Category.query.all()
-        logger.debug("Fetched %d categories", len(categories))
-        return categories or []
->>>>>>> b3ffa9aa
 
     @staticmethod
     def get_popular_books(limit: int = 6) -> List[Book]:
         """
         Fetches the most popular books based on borrow count.
-<<<<<<< HEAD
         
         :param limit: Number of books to return
         :return: List of popular books
         """
         return Book.query.order_by(Book.borrow_count.desc()).limit(limit).all()
-=======
-        """
-        logger.debug("Fetching popular books")
-        popular_books = (
-            Book.query
-            .options(
-                joinedload(Book.authors),
-                joinedload(Book.categories)
-            )
-            .order_by(Book.borrow_count.desc())
-            .limit(6)
-            .all()
-        )
-        logger.debug("Fetched %d popular books", len(popular_books))
-        return popular_books or []
->>>>>>> b3ffa9aa
 
     @staticmethod
     def get_featured_book() -> Optional[Book]:
@@ -345,7 +278,6 @@
         
         :return: Book object or None
         """
-<<<<<<< HEAD
         return Book.query.filter_by(featured_book=True).first()
 
     @staticmethod
@@ -360,27 +292,10 @@
             joinedload(Book.authors),
             joinedload(Book.categories)
         ).get(book_id)
-=======
-        Fetches the featured books.
-        """
-        logger.debug("Fetching featured books")
-        featured_books = (
-            Book.query
-            .options(
-                joinedload(Book.authors),
-                joinedload(Book.categories)
-            )
-            .filter_by(featured_book=True)
-            .all()
-        )
-        logger.debug("Fetched %d featured books", len(featured_books))
-        return featured_books or []
->>>>>>> b3ffa9aa
 
     @staticmethod
     def get_all_books(page: int = 1, per_page: int = 10) -> Dict[str, Any]:
         """
-<<<<<<< HEAD
         Fetches all books from the database with pagination.
         
         :param page: Page number
@@ -406,19 +321,4 @@
         
         :return: Total number of books
         """
-        return Book.query.count()
-=======
-        Fetches a book by its ID.
-        """
-        logger.debug("Fetching book ID: %d", id)
-        book = (
-            Book.query
-            .options(
-                joinedload(Book.authors),
-                joinedload(Book.categories)
-            )
-            .get(id)
-        )
-        logger.debug("Book fetched: %s" if book else "Book not found: %d", book.title if book else id)
-        return book
->>>>>>> b3ffa9aa
+        return Book.query.count()