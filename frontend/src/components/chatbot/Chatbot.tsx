import React, { useState, useRef, useEffect } from 'react';
import { MessageSquareText, Send, X, Loader2, Trash2 } from 'lucide-react';
import axios from 'axios';
import { motion, AnimatePresence } from 'framer-motion';
import { toast } from 'react-toastify';
import { useAuth } from '../../context/AuthContext';
import { useNavigate } from 'react-router-dom';
import BookRecommendations, { BookRecommendation } from './BookRecommendation';
import ArticleRecommendations, { ArticleRecommendation } from './ArticleRecommendation';

type MessageRole = 'user' | 'assistant';

interface Message {
  id: string;
  content: string;
  role: MessageRole;
  timestamp: Date;
  book_recommendations?: BookRecommendation[];
  article_recommendations?: ArticleRecommendation[];
}

type LanguageOption = 'en' | 'fr' | 'ar';

const Chatbot: React.FC = () => {
  const [isOpen, setIsOpen] = useState<boolean>(false);
  const [messages, setMessages] = useState<Message[]>([]);
  const [inputValue, setInputValue] = useState<string>('');
  const [isLoading, setIsLoading] = useState<boolean>(false);
  const [language, setLanguage] = useState<LanguageOption>('en');
  const [hasLoadedHistory, setHasLoadedHistory] = useState<boolean>(false);
  const [isFirstOpen, setIsFirstOpen] = useState<boolean>(true);
  const messagesEndRef = useRef<HTMLDivElement>(null);
  const { isAuthenticated, user } = useAuth();
  const navigate = useNavigate();

  const translations = {
    en: {
      placeholder: 'Ask me about books or articles...',
      welcomeMessage: `Hello, ${user?.name || 'User'}! I'm AYO+, your library assistant. I can help you find book and article recommendations, answer questions about our library, or assist with borrowing books. How can I assist you today?`,
      sending: 'Thinking...',
      send: 'Send',
      authError: 'You need to be logged in to use the chatbot.',
      borrowSuccess: 'Rental request created successfully!',
      borrowError: 'Failed to create rental request.',
      clearConversation: 'Clear conversation',
      conversationCleared: 'Conversation cleared successfully',
      errorClearing: 'Error clearing conversation'
    },
    fr: {
      placeholder: 'Posez-moi des questions sur les livres ou articles...',
      welcomeMessage: `Bonjour, ${user?.name || 'Utilisateur'} ! Je suis AYO+, votre assistant de bibliothèque. Je peux vous aider à trouver des recommandations de livres et d'articles, répondre à des questions sur notre bibliothèque ou vous aider à emprunter des livres. Comment puis-je vous aider aujourd'hui ?`,
      sending: 'En réflexion...',
      send: 'Envoyer',
      authError: 'Vous devez être connecté pour utiliser le chatbot.',
      borrowSuccess: 'Demande de location créée avec succès !',
      borrowError: 'Échec de la création de la demande de location.',
      clearConversation: 'Effacer la conversation',
      conversationCleared: 'Conversation effacée avec succès',
      errorClearing: 'Erreur lors de l\'effacement de la conversation'
    },
    ar: {
      placeholder: 'اسألني عن الكتب أو المقالات...',
      welcomeMessage: `مرحبًا، ${user?.name || 'مستخدم'}! أنا AYO+، مساعد المكتبة الخاص بك. يمكنني مساعدتك في العثور على توصيات الكتب والمقالات، والإجابة على الأسئلة حول مكتبتنا، أو المساعدة في استعارة الكتب. كيف يمكنني مساعدتك اليوم؟`,
      sending: 'جاري التفكير...',
      send: 'إرسال',
      authError: 'يجب أن تكون مسجل الدخول لاستخدام روبوت المحادثة.',
      borrowSuccess: 'تم إنشاء طلب الاستعارة بنجاح!',
      borrowError: 'فشل في إنشاء طلب الاستعارة.',
      clearConversation: 'مسح المحادثة',
      conversationCleared: 'تم مسح المحادثة بنجاح',
      errorClearing: 'خطأ أثناء مسح المحادثة'
    },
  };

  useEffect(() => {
    if (isOpen && isFirstOpen && messages.length === 0) {
      setMessages([
        {
          id: 'welcome',
          content: translations[language].welcomeMessage,
          role: 'assistant',
          timestamp: new Date(),
        },
      ]);
      setIsFirstOpen(false);
    }
  }, [isOpen, language, messages.length, isFirstOpen, user?.name]);

  useEffect(() => {
    messagesEndRef.current?.scrollIntoView({ behavior: 'smooth' });
  }, [messages]);

  useEffect(() => {
<<<<<<< HEAD
      if (!isOpen || hasLoadedHistory) return;
      
      const fetchHistory = async () => {
        try {
          const token = localStorage.getItem('token');
          const response = await axios.get('/api/chatbot/history', {
            headers: { Authorization: `Bearer ${token}` },
          });
          
          if (response.data.chat_history && response.data.chat_history.length > 0) {
            // Process history to include both user and assistant messages
            const processedHistory: Message[] = [];
            
            response.data.chat_history.forEach((msg: any) => {
              // Add the user message first
=======
    if (!isOpen || hasLoadedHistory) return;
    const fetchHistory = async () => {
      try {
        const token = localStorage.getItem('token');
        const response = await axios.get('/api/chatbot/history', {
          headers: { Authorization: `Bearer ${token}` },
        });
        if (response.data.chat_history && response.data.chat_history.length > 0) {
          const processedHistory: Message[] = [];
          response.data.chat_history.forEach((msg: any) => {
            processedHistory.push({
              id: `user-${msg.id}`,
              content: msg.message,
              role: 'user' as MessageRole,
              timestamp: new Date(msg.created_at),
            });
            const hasFollowUp = msg.follow_up_question && msg.follow_up_question.length > 0;
            const mainResponse = hasFollowUp 
              ? msg.response.replace(msg.follow_up_question, '').trim() 
              : msg.response;
            processedHistory.push({
              id: msg.id.toString(),
              content: mainResponse,
              role: 'assistant' as MessageRole,
              timestamp: new Date(msg.created_at),
              book_recommendations: msg.book_recommendations,
              article_recommendations: msg.article_recommendations,
            });
            if (hasFollowUp) {
>>>>>>> ea22cd20
              processedHistory.push({
                id: `user-${msg.id}`,
                content: msg.message,
                role: 'user' as MessageRole,
                timestamp: new Date(msg.created_at),
              });
              
              // Check if there's a follow-up question in the response
              const hasFollowUp = msg.follow_up_question && msg.follow_up_question.length > 0;
              const mainResponse = hasFollowUp 
                ? msg.response.replace(msg.follow_up_question, '').trim() 
                : msg.response;
              
              // Add main response with both book and article recommendations
              processedHistory.push({
                id: msg.id.toString(),
                content: mainResponse,
                role: 'assistant' as MessageRole,
                timestamp: new Date(msg.created_at),
                book_recommendations: msg.book_recommendations,
                article_recommendations: msg.article_recommendations, // Add article recommendations
              });
<<<<<<< HEAD
              
              // Add follow-up as separate message if it exists
              if (hasFollowUp) {
                processedHistory.push({
                  id: `follow-up-${msg.id}`,
                  content: msg.follow_up_question,
                  role: 'assistant' as MessageRole,
                  timestamp: new Date(new Date(msg.created_at).getTime() + 100),
                });
              }
            });
            
            // Sort by timestamp in ascending order
            processedHistory.sort((a, b) => a.timestamp.getTime() - b.timestamp.getTime());
            
            setMessages(processedHistory);
            setIsFirstOpen(false); // We already have history, don't show welcome
          } else if (messages.length === 0) {
            // If no history and no messages, show welcome message
            setMessages([
              {
                id: 'welcome',
                content: translations[language].welcomeMessage,
                role: 'assistant',
                timestamp: new Date(),
              },
            ]);
          }
          
          setHasLoadedHistory(true);
        } catch (error) {
          console.error('Error fetching chat history:', error);
          // If error loading history, at least show welcome message
          if (messages.length === 0) {
            setMessages([
              {
                id: 'welcome',
                content: translations[language].welcomeMessage,
                role: 'assistant',
                timestamp: new Date(),
              },
            ]);
          }
          setHasLoadedHistory(true);
        }
      };
      
      fetchHistory();
=======
            }
          });
          processedHistory.sort((a, b) => a.timestamp.getTime() - b.timestamp.getTime());
          setMessages(processedHistory);
          setIsFirstOpen(false);
        } else if (messages.length === 0) {
          setMessages([
            {
              id: 'welcome',
              content: translations[language].welcomeMessage,
              role: 'assistant',
              timestamp: new Date(),
            },
          ]);
        }
        setHasLoadedHistory(true);
      } catch (error) {
        console.error('Error fetching chat history:', error);
        if (messages.length === 0) {
          setMessages([
            {
              id: 'welcome',
              content: translations[language].welcomeMessage,
              role: 'assistant',
              timestamp: new Date(),
            },
          ]);
        }
        setHasLoadedHistory(true);
      }
    };
    fetchHistory();
>>>>>>> ea22cd20
  }, [isOpen, language, hasLoadedHistory, messages.length]);

  const toggleChat = () => {
    if (!isOpen && !isAuthenticated) {
      toast.error(translations[language].authError);
      return;
    }
    if (!isOpen) {
      setHasLoadedHistory(false);
    }
    setIsOpen(!isOpen);
  };

  const handleInputChange = (e: React.ChangeEvent<HTMLTextAreaElement>) => {
    setInputValue(e.target.value);
  };

    const handleSendMessage = async (e?: React.FormEvent) => {
    if (e) e.preventDefault();
    if (!inputValue.trim() || !isAuthenticated) return;
    const userMessage: Message = {
      id: Date.now().toString(),
      content: inputValue,
      role: 'user',
      timestamp: new Date(),
    };
    setMessages(prevMessages => [...prevMessages, userMessage]);
    setInputValue('');
    setIsLoading(true);
<<<<<<< HEAD
    
=======
>>>>>>> ea22cd20
    try {
      const token = localStorage.getItem('token');
      const response = await axios.post(
        '/api/chatbot/message',
        { message: userMessage.content, language },
        { headers: { Authorization: `Bearer ${token}` } }
      );
<<<<<<< HEAD
      
      // Map the book recommendations to the expected format
      const mappedBookRecommendations = response.data.recommended_books ? 
        response.data.recommended_books.map((book: {
          id?: string;
          title?: string;
          author?: string;
          category?: string;
          rating?: number;
          cover_url?: string;
          reason?: string;
        }) => ({
=======
      const mappedBookRecommendations = response.data.recommended_books ? 
        response.data.recommended_books.map((book: any) => ({
>>>>>>> ea22cd20
          id: parseInt(book.id || '0') || 0,
          title: book.title || '',
          author: book.author || '',
          category: book.category || '',
          rating: book.rating || 0,
          cover_url: book.cover_url || '',
          reason: book.reason || ''
        })) : [];
<<<<<<< HEAD
      
      // Map the article recommendations to the expected format
      const mappedArticleRecommendations = response.data.recommended_articles ? 
        response.data.recommended_articles.map((article: {
          id?: string;
          title?: string;
          author?: string;
          category?: string;
          summary?: string;
          pdf_url?: string;
          cover_image_url?: string;
          read_time?: number;
          views?: number;
          likes?: number;
          reason?: string;
        }) => ({
          id: parseInt(article.id || '0') || 0,
=======
      const mappedArticleRecommendations = response.data.recommended_articles ? 
        response.data.recommended_articles.map((article: any) => ({
          id: parseInt(article.id || '0') || 0,
          slug: article.slug || '',
>>>>>>> ea22cd20
          title: article.title || '',
          author: article.author || '',
          category: article.category || '',
          summary: article.summary || '',
          pdf_url: article.pdf_url || '',
          cover_image_url: article.cover_image_url || '',
<<<<<<< HEAD
          read_time: article.read_time || undefined,
          views: article.views || undefined,
          likes: article.likes || undefined,
          reason: article.reason || ''
        })) : [];
      
      // First add the main response with recommendations
=======
          read_time: article.read_time || 5,
          views: article.views || 0,
          likes: article.likes || 0,
          reason: article.reason || ''
        })) : [];
>>>>>>> ea22cd20
      setMessages(prevMessages => [
        ...prevMessages,
        {
          id: Date.now().toString(),
          content: response.data.response.replace(response.data.follow_up_question, '').trim(),
          role: 'assistant',
          timestamp: new Date(),
          book_recommendations: mappedBookRecommendations,
<<<<<<< HEAD
          article_recommendations: mappedArticleRecommendations, // Add article recommendations
        },
      ]);
      
      // Show the follow-up question with delay
=======
          article_recommendations: mappedArticleRecommendations,
        },
      ]);
>>>>>>> ea22cd20
      if (response.data.follow_up_question) {
        setTimeout(() => {
          setMessages(prevMessages => [
            ...prevMessages,
            {
              id: `follow-up-${Date.now().toString()}`,
              content: response.data.follow_up_question,
              role: 'assistant',
              timestamp: new Date(Date.now() + 500),
            },
          ]);
        }, 1000);
      }
    } catch (error) {
      console.error('Error sending message to chatbot:', error);
<<<<<<< HEAD
        if (axios.isAxiosError(error) && error.response?.status === 401) {
          toast.error(translations[language].authError);
          setIsOpen(false);
        } else {
          toast.error('Failed to get a response. Please try again.');
        }
      } finally {
        setIsLoading(false);
      }
=======
      if (axios.isAxiosError(error) && error.response?.status === 401) {
        toast.error(translations[language].authError);
        setIsOpen(false);
      } else {
        toast.error('Failed to get a response. Please try again.');
      }
    } finally {
      setIsLoading(false);
    }
>>>>>>> ea22cd20
  };


  const handleLanguageChange = (lang: LanguageOption) => {
    setLanguage(lang);
  };

  const handleClearConversation = async () => {
    try {
      const token = localStorage.getItem('token');
      await axios.post('/api/chatbot/clear', {}, {
        headers: { Authorization: `Bearer ${token}` },
      });
      setMessages([
        {
          id: 'welcome',
          content: translations[language].welcomeMessage,
          role: 'assistant',
          timestamp: new Date(),
        },
      ]);
      setIsFirstOpen(true);
      toast.success(translations[language].conversationCleared);
    } catch (error) {
      console.error('Error clearing conversation:', error);
      toast.error(translations[language].errorClearing);
    }
  };

  const formatTime = (date: Date) => {
    return date.toLocaleTimeString([], { hour: '2-digit', minute: '2-digit' });
  };

  const handleBookClick = (bookId: number) => {
    navigate(`/book/${bookId}`);
  };

  const handleArticleClick = (slug: string) => {
<<<<<<< HEAD
    navigate(`/article/${slug}`);
=======
    navigate(`/articles/${slug}`);
>>>>>>> ea22cd20
  };

  const chatbotVariants = {
    hidden: { opacity: 0, scale: 0.8, y: 20 },
    visible: { 
      opacity: 1, 
      scale: 1, 
      y: 0,
      transition: { type: 'spring', damping: 25, stiffness: 500 }
    },
    exit: { 
      opacity: 0, 
      scale: 0.8, 
      y: 20,
      transition: { duration: 0.2 }
    }
  };

  const buttonVariants = {
    rest: { scale: 1 },
    hover: { scale: 1.1 },
    tap: { scale: 0.95 }
  };

  if (!isAuthenticated) return null;

  return (
    <>
      <motion.button
        className="fixed bottom-6 right-6 bg-gradient-to-r from-indigo-600 to-purple-600 text-white rounded-full p-4 shadow-lg z-50"
        onClick={toggleChat}
        initial="rest"
        whileHover="hover"
        whileTap="tap"
        variants={buttonVariants}
        aria-label="Open chat"
      >
        <MessageSquareText className="h-6 w-6" />
      </motion.button>

      <AnimatePresence>
        {isOpen && (
          <motion.div
            className="fixed bottom-20 right-6 w-80 sm:w-96 bg-gray-900/95 backdrop-blur-md rounded-2xl shadow-2xl border border-gray-700/50 flex flex-col overflow-hidden z-50"
            initial="hidden"
            animate="visible"
            exit="exit"
            variants={chatbotVariants}
          >
            <div className="bg-gradient-to-r from-indigo-600 to-purple-600 p-4 flex justify-between items-center">
              <div className="flex items-center">
                <MessageSquareText className="h-5 w-5 text-white mr-2" />
                <h3 className="text-white font-medium">AYO+ Assistant</h3>
              </div>
              <div className="flex items-center gap-2">
                <button 
                  className="text-gray-300 hover:text-white p-1 rounded-full hover:bg-indigo-700 transition-colors"
                  onClick={handleClearConversation}
                  title={translations[language].clearConversation}
                >
                  <Trash2 className="h-4 w-4" />
                </button>
                <button 
                  className={`text-sm ${language === 'en' ? 'text-white font-semibold' : 'text-gray-300'} hover:text-white p-1 rounded-full hover:bg-indigo-700 transition-colors`}
                  onClick={() => handleLanguageChange('en')}
                  title="English"
                >
                  EN
                </button>
                <button 
                  className={`text-sm ${language === 'fr' ? 'text-white font-semibold' : 'text-gray-300'} hover:text-white p-1 rounded-full hover:bg-indigo-700 transition-colors`}
                  onClick={() => handleLanguageChange('fr')}
                  title="Français"
                >
                  FR
                </button>
                <button 
                  className={`text-sm ${language === 'ar' ? 'text-white font-semibold' : 'text-gray-300'} hover:text-white p-1 rounded-full hover:bg-indigo-700 transition-colors`}
                  onClick={() => handleLanguageChange('ar')}
                  title="العربية"
                >
                  AR
                </button>
                <button 
                  onClick={toggleChat}
                  className="text-gray-300 hover:text-white p-1 rounded-full hover:bg-indigo-700 transition-colors"
                  aria-label="Close chat"
                >
                  <X className="h-5 w-5" />
                </button>
              </div>
            </div>

            <div 
              className={`flex-1 overflow-y-auto p-4 ${language === 'ar' ? 'text-right' : 'text-left'}`}
              style={{ direction: language === 'ar' ? 'rtl' : 'ltr', maxHeight: '400px' }}
            >
              {messages.map((message) => (
                <React.Fragment key={message.id}>
                  <div
                    className={`mb-4 ${message.role === 'user' ? 'flex flex-row-reverse' : 'flex'}`}
                  >
                    <div
                      className={`max-w-[80%] rounded-xl p-3 ${
                        message.role === 'user'
                          ? 'bg-indigo-600 text-white rounded-tr-none'
                          : 'bg-gray-800/70 text-gray-200 rounded-tl-none'
                      }`}
                    >
                      <p>{message.content}</p>
                      <div
                        className={`text-xs mt-1 ${
                          message.role === 'user' ? 'text-indigo-200' : 'text-gray-400'
                        }`}
                      >
                        {formatTime(message.timestamp)}
                      </div>
                    </div>
                  </div>
                  {message.role === 'assistant' && message.book_recommendations && message.book_recommendations.length > 0 && (
                    <div className="mb-4 flex">
                      <div className="max-w-[90%] w-full">
                        <BookRecommendations 
                          recommendations={message.book_recommendations} 
                          language={language} 
                          onBookClick={handleBookClick} 
                        />
                      </div>
                    </div>
                  )}
<<<<<<< HEAD

                  {/* Article recommendations - NEW */}
=======
>>>>>>> ea22cd20
                  {message.role === 'assistant' && message.article_recommendations && message.article_recommendations.length > 0 && (
                    <div className="mb-4 flex">
                      <div className="max-w-[90%] w-full">
                        <ArticleRecommendations 
                          recommendations={message.article_recommendations} 
                          language={language} 
                          onArticleClick={handleArticleClick} 
                        />
                      </div>
                    </div>
                  )}
<<<<<<< HEAD

                
=======
>>>>>>> ea22cd20
                </React.Fragment>
              ))}
              {isLoading && (
                <div className="flex mb-4">
                  <div className="bg-gray-800/70 text-gray-200 rounded-xl rounded-tl-none p-3">
                    <div className="flex items-center">
                      <Loader2 className="h-4 w-4 animate-spin mr-2" />
                      <span>{translations[language].sending}</span>
                    </div>
                  </div>
                </div>
              )}
              <div ref={messagesEndRef} />
            </div>

            <div className="p-3 border-t border-gray-700/50">
              <form onSubmit={handleSendMessage} className="flex">
                <textarea
                  value={inputValue}
                  onChange={handleInputChange}
                  placeholder={translations[language].placeholder}
                  className={`flex-1 bg-gray-800/50 text-white rounded-l-lg p-2 resize-none focus:outline-none focus:ring-2 focus:ring-indigo-500 ${language === 'ar' ? 'text-right' : 'text-left'}`}
                  style={{ direction: language === 'ar' ? 'rtl' : 'ltr' }}
                  disabled={isLoading}
                  rows={2}
                />
                <button
                  type="submit"
                  className="bg-indigo-600 hover:bg-indigo-500 text-white rounded-r-lg px-4 font-medium transition-colors disabled:bg-gray-600 disabled:text-gray-300 disabled:cursor-not-allowed"
                  disabled={isLoading || !inputValue.trim()}
                >
                  <Send className="h-5 w-5" />
                </button>
              </form>
            </div>
          </motion.div>
        )}
      </AnimatePresence>
    </>
  );
};

export default Chatbot;<|MERGE_RESOLUTION|>--- conflicted
+++ resolved
@@ -91,23 +91,6 @@
   }, [messages]);
 
   useEffect(() => {
-<<<<<<< HEAD
-      if (!isOpen || hasLoadedHistory) return;
-      
-      const fetchHistory = async () => {
-        try {
-          const token = localStorage.getItem('token');
-          const response = await axios.get('/api/chatbot/history', {
-            headers: { Authorization: `Bearer ${token}` },
-          });
-          
-          if (response.data.chat_history && response.data.chat_history.length > 0) {
-            // Process history to include both user and assistant messages
-            const processedHistory: Message[] = [];
-            
-            response.data.chat_history.forEach((msg: any) => {
-              // Add the user message first
-=======
     if (!isOpen || hasLoadedHistory) return;
     const fetchHistory = async () => {
       try {
@@ -137,79 +120,12 @@
               article_recommendations: msg.article_recommendations,
             });
             if (hasFollowUp) {
->>>>>>> ea22cd20
               processedHistory.push({
-                id: `user-${msg.id}`,
-                content: msg.message,
-                role: 'user' as MessageRole,
-                timestamp: new Date(msg.created_at),
+                id: `follow-up-${msg.id}`,
+                content: msg.follow_up_question,
+                role: 'assistant' as MessageRole,
+                timestamp: new Date(new Date(msg.created_at).getTime() + 100),
               });
-              
-              // Check if there's a follow-up question in the response
-              const hasFollowUp = msg.follow_up_question && msg.follow_up_question.length > 0;
-              const mainResponse = hasFollowUp 
-                ? msg.response.replace(msg.follow_up_question, '').trim() 
-                : msg.response;
-              
-              // Add main response with both book and article recommendations
-              processedHistory.push({
-                id: msg.id.toString(),
-                content: mainResponse,
-                role: 'assistant' as MessageRole,
-                timestamp: new Date(msg.created_at),
-                book_recommendations: msg.book_recommendations,
-                article_recommendations: msg.article_recommendations, // Add article recommendations
-              });
-<<<<<<< HEAD
-              
-              // Add follow-up as separate message if it exists
-              if (hasFollowUp) {
-                processedHistory.push({
-                  id: `follow-up-${msg.id}`,
-                  content: msg.follow_up_question,
-                  role: 'assistant' as MessageRole,
-                  timestamp: new Date(new Date(msg.created_at).getTime() + 100),
-                });
-              }
-            });
-            
-            // Sort by timestamp in ascending order
-            processedHistory.sort((a, b) => a.timestamp.getTime() - b.timestamp.getTime());
-            
-            setMessages(processedHistory);
-            setIsFirstOpen(false); // We already have history, don't show welcome
-          } else if (messages.length === 0) {
-            // If no history and no messages, show welcome message
-            setMessages([
-              {
-                id: 'welcome',
-                content: translations[language].welcomeMessage,
-                role: 'assistant',
-                timestamp: new Date(),
-              },
-            ]);
-          }
-          
-          setHasLoadedHistory(true);
-        } catch (error) {
-          console.error('Error fetching chat history:', error);
-          // If error loading history, at least show welcome message
-          if (messages.length === 0) {
-            setMessages([
-              {
-                id: 'welcome',
-                content: translations[language].welcomeMessage,
-                role: 'assistant',
-                timestamp: new Date(),
-              },
-            ]);
-          }
-          setHasLoadedHistory(true);
-        }
-      };
-      
-      fetchHistory();
-=======
             }
           });
           processedHistory.sort((a, b) => a.timestamp.getTime() - b.timestamp.getTime());
@@ -242,7 +158,6 @@
       }
     };
     fetchHistory();
->>>>>>> ea22cd20
   }, [isOpen, language, hasLoadedHistory, messages.length]);
 
   const toggleChat = () => {
@@ -272,10 +187,6 @@
     setMessages(prevMessages => [...prevMessages, userMessage]);
     setInputValue('');
     setIsLoading(true);
-<<<<<<< HEAD
-    
-=======
->>>>>>> ea22cd20
     try {
       const token = localStorage.getItem('token');
       const response = await axios.post(
@@ -283,23 +194,8 @@
         { message: userMessage.content, language },
         { headers: { Authorization: `Bearer ${token}` } }
       );
-<<<<<<< HEAD
-      
-      // Map the book recommendations to the expected format
-      const mappedBookRecommendations = response.data.recommended_books ? 
-        response.data.recommended_books.map((book: {
-          id?: string;
-          title?: string;
-          author?: string;
-          category?: string;
-          rating?: number;
-          cover_url?: string;
-          reason?: string;
-        }) => ({
-=======
       const mappedBookRecommendations = response.data.recommended_books ? 
         response.data.recommended_books.map((book: any) => ({
->>>>>>> ea22cd20
           id: parseInt(book.id || '0') || 0,
           title: book.title || '',
           author: book.author || '',
@@ -308,51 +204,21 @@
           cover_url: book.cover_url || '',
           reason: book.reason || ''
         })) : [];
-<<<<<<< HEAD
-      
-      // Map the article recommendations to the expected format
-      const mappedArticleRecommendations = response.data.recommended_articles ? 
-        response.data.recommended_articles.map((article: {
-          id?: string;
-          title?: string;
-          author?: string;
-          category?: string;
-          summary?: string;
-          pdf_url?: string;
-          cover_image_url?: string;
-          read_time?: number;
-          views?: number;
-          likes?: number;
-          reason?: string;
-        }) => ({
-          id: parseInt(article.id || '0') || 0,
-=======
       const mappedArticleRecommendations = response.data.recommended_articles ? 
         response.data.recommended_articles.map((article: any) => ({
           id: parseInt(article.id || '0') || 0,
           slug: article.slug || '',
->>>>>>> ea22cd20
           title: article.title || '',
           author: article.author || '',
           category: article.category || '',
           summary: article.summary || '',
           pdf_url: article.pdf_url || '',
           cover_image_url: article.cover_image_url || '',
-<<<<<<< HEAD
-          read_time: article.read_time || undefined,
-          views: article.views || undefined,
-          likes: article.likes || undefined,
-          reason: article.reason || ''
-        })) : [];
-      
-      // First add the main response with recommendations
-=======
           read_time: article.read_time || 5,
           views: article.views || 0,
           likes: article.likes || 0,
           reason: article.reason || ''
         })) : [];
->>>>>>> ea22cd20
       setMessages(prevMessages => [
         ...prevMessages,
         {
@@ -361,17 +227,9 @@
           role: 'assistant',
           timestamp: new Date(),
           book_recommendations: mappedBookRecommendations,
-<<<<<<< HEAD
-          article_recommendations: mappedArticleRecommendations, // Add article recommendations
-        },
-      ]);
-      
-      // Show the follow-up question with delay
-=======
           article_recommendations: mappedArticleRecommendations,
         },
       ]);
->>>>>>> ea22cd20
       if (response.data.follow_up_question) {
         setTimeout(() => {
           setMessages(prevMessages => [
@@ -387,17 +245,6 @@
       }
     } catch (error) {
       console.error('Error sending message to chatbot:', error);
-<<<<<<< HEAD
-        if (axios.isAxiosError(error) && error.response?.status === 401) {
-          toast.error(translations[language].authError);
-          setIsOpen(false);
-        } else {
-          toast.error('Failed to get a response. Please try again.');
-        }
-      } finally {
-        setIsLoading(false);
-      }
-=======
       if (axios.isAxiosError(error) && error.response?.status === 401) {
         toast.error(translations[language].authError);
         setIsOpen(false);
@@ -407,7 +254,6 @@
     } finally {
       setIsLoading(false);
     }
->>>>>>> ea22cd20
   };
 
 
@@ -446,11 +292,7 @@
   };
 
   const handleArticleClick = (slug: string) => {
-<<<<<<< HEAD
-    navigate(`/article/${slug}`);
-=======
     navigate(`/articles/${slug}`);
->>>>>>> ea22cd20
   };
 
   const chatbotVariants = {
@@ -581,11 +423,6 @@
                       </div>
                     </div>
                   )}
-<<<<<<< HEAD
-
-                  {/* Article recommendations - NEW */}
-=======
->>>>>>> ea22cd20
                   {message.role === 'assistant' && message.article_recommendations && message.article_recommendations.length > 0 && (
                     <div className="mb-4 flex">
                       <div className="max-w-[90%] w-full">
@@ -597,11 +434,6 @@
                       </div>
                     </div>
                   )}
-<<<<<<< HEAD
-
-                
-=======
->>>>>>> ea22cd20
                 </React.Fragment>
               ))}
               {isLoading && (
