--- conflicted
+++ resolved
@@ -13,11 +13,7 @@
   const [email, setEmail] = useState<string>('');
   const [password, setPassword] = useState<string>('');
   const [errors, setErrors] = useState<FormErrors>({});
-<<<<<<< HEAD
   const [isSubmitting, setIsSubmitting] = useState(false); // Track login request
-=======
-  const [isSubmitting, setIsSubmitting] = useState(false);
->>>>>>> b3ffa9aa
   const { login } = useAuth();
   const navigate = useNavigate();
 
@@ -32,11 +28,7 @@
   const handleSubmit = async (e: FormEvent<HTMLFormElement>): Promise<void> => {
     e.preventDefault();
     if (validateForm()) {
-<<<<<<< HEAD
       setIsSubmitting(true); // Start spinner
-=======
-      setIsSubmitting(true);
->>>>>>> b3ffa9aa
       console.log('Submitting login:', email);
       try {
         await login(email, password);
@@ -46,11 +38,7 @@
         console.error('Login failed:', error.response?.data || error.message);
         setErrors({ server: error.response?.data?.message || 'Login failed' });
       } finally {
-<<<<<<< HEAD
         setIsSubmitting(false); // Stop spinner
-=======
-        setIsSubmitting(false);
->>>>>>> b3ffa9aa
       }
     }
   };
@@ -64,21 +52,9 @@
   };
 
   return (
-<<<<<<< HEAD
     <div className="flex h-screen w-full bg-gray-100">
       <div className="w-full md:w-2/5 flex items-center justify-center bg-gray-900 p-8">
         <div className="w-full max-w-md">
-=======
-    <div className="flex h-screen w-full bg-gradient-to-br from-gray-900 to-gray-800">
-      <div className="w-full md:w-2/5 flex items-center justify-center p-8 relative">
-        {/* Abstract background patterns */}
-        <div className="absolute inset-0 opacity-5">
-          <div className="absolute top-0 left-0 w-64 h-64 bg-amber-500 rounded-full blur-3xl"></div>
-          <div className="absolute bottom-0 right-0 w-80 h-80 bg-blue-500 rounded-full blur-3xl"></div>
-        </div>
-        
-        <div className="w-full max-w-md relative z-10 backdrop-blur-sm bg-gray-900/80 p-8 rounded-2xl shadow-2xl border border-gray-800">
->>>>>>> b3ffa9aa
           <div className="text-white mb-8">
             <div className="flex items-center mb-4">
               <svg className="w-8 h-8 mr-3 text-amber-500" viewBox="0 0 24 24" fill="none" xmlns="http://www.w3.org/2000/svg">
@@ -92,7 +68,6 @@
           </div>
 
           <form onSubmit={handleSubmit} className="space-y-6">
-<<<<<<< HEAD
             {errors.server && <p className="text-red-500 text-sm">{errors.server}</p>}
             <div>
               <label htmlFor="email" className="sr-only">Email address</label>
@@ -125,91 +100,12 @@
             <button
               type="submit"
               className="w-full bg-amber-500 hover:bg-amber-600 text-gray-900 font-medium py-3 px-4 rounded transition duration-300 flex items-center justify-center"
-=======
-            {errors.server && (
-              <div className="bg-red-900/30 border border-red-500/50 rounded-lg p-3 mb-4">
-                <p className="text-red-400 text-sm flex items-center">
-                  <svg className="w-4 h-4 mr-2" fill="currentColor" viewBox="0 0 20 20" xmlns="http://www.w3.org/2000/svg">
-                    <path fillRule="evenodd" d="M18 10a8 8 0 11-16 0 8 8 0 0116 0zm-7-4a1 1 0 11-2 0 1 1 0 012 0zM9 9a1 1 0 000 2v3a1 1 0 001 1h1a1 1 0 100-2v-3a1 1 0 00-1-1H9z" clipRule="evenodd"></path>
-                  </svg>
-                  {errors.server}
-                </p>
-              </div>
-            )}
-            
-            <div className="space-y-2">
-              <label htmlFor="email" className="block text-sm font-medium text-gray-300">Email address</label>
-              <div className="relative">
-                <div className="absolute inset-y-0 left-0 pl-3 flex items-center pointer-events-none">
-                  <svg className="h-5 w-5 text-gray-500" xmlns="http://www.w3.org/2000/svg" viewBox="0 0 20 20" fill="currentColor">
-                    <path d="M2.003 5.884L10 9.882l7.997-3.998A2 2 0 0016 4H4a2 2 0 00-1.997 1.884z" />
-                    <path d="M18 8.118l-8 4-8-4V14a2 2 0 002 2h12a2 2 0 002-2V8.118z" />
-                  </svg>
-                </div>
-                <input
-                  id="email"
-                  type="email"
-                  placeholder="you@example.com"
-                  className={`w-full bg-gray-800/70 text-white rounded-lg py-3 pl-10 pr-3 border focus:ring-2 focus:outline-none transition-all duration-300 ${
-                    errors.email 
-                      ? 'border-red-500 focus:border-red-500 focus:ring-red-500/30' 
-                      : 'border-gray-700 focus:border-amber-500 focus:ring-amber-500/30'
-                  }`}
-                  value={email}
-                  onChange={handleEmailChange}
-                  disabled={isSubmitting}
-                />
-              </div>
-              {errors.email && <p className="text-red-400 text-xs mt-1">{errors.email}</p>}
-            </div>
-
-            <div className="space-y-2">
-              <label htmlFor="password" className="block text-sm font-medium text-gray-300">Password</label>
-              <div className="relative">
-                <div className="absolute inset-y-0 left-0 pl-3 flex items-center pointer-events-none">
-                  <svg className="h-5 w-5 text-gray-500" xmlns="http://www.w3.org/2000/svg" viewBox="0 0 20 20" fill="currentColor">
-                    <path fillRule="evenodd" d="M5 9V7a5 5 0 0110 0v2a2 2 0 012 2v5a2 2 0 01-2 2H5a2 2 0 01-2-2v-5a2 2 0 012-2zm8-2v2H7V7a3 3 0 016 0z" clipRule="evenodd" />
-                  </svg>
-                </div>
-                <input
-                  id="password"
-                  type="password"
-                  placeholder="••••••••"
-                  className={`w-full bg-gray-800/70 text-white rounded-lg py-3 pl-10 pr-3 border focus:ring-2 focus:outline-none transition-all duration-300 ${
-                    errors.password 
-                      ? 'border-red-500 focus:border-red-500 focus:ring-red-500/30' 
-                      : 'border-gray-700 focus:border-amber-500 focus:ring-amber-500/30'
-                  }`}
-                  value={password}
-                  onChange={handlePasswordChange}
-                  disabled={isSubmitting}
-                />
-              </div>
-              {errors.password && <p className="text-red-400 text-xs mt-1">{errors.password}</p>}
-            </div>
-
-            <div className="flex items-center justify-between text-sm">
-              <div className="flex items-center">
-                <input id="remember" type="checkbox" className="h-4 w-4 text-amber-500 rounded border-gray-700 bg-gray-800 focus:ring-amber-500" />
-                <label htmlFor="remember" className="ml-2 block text-gray-400">Remember me</label>
-              </div>
-              <a href="#" className="text-amber-400 hover:text-amber-300 transition-colors duration-300">Forgot password?</a>
-            </div>
-
-            <button
-              type="submit"
-              className="w-full bg-gradient-to-r from-amber-500 to-amber-600 hover:from-amber-600 hover:to-amber-700 text-white font-medium py-3 px-4 rounded-lg transition duration-300 shadow-lg shadow-amber-500/20 flex items-center justify-center"
->>>>>>> b3ffa9aa
               disabled={isSubmitting}
             >
               {isSubmitting ? (
                 <>
                   <svg
-<<<<<<< HEAD
                     className="animate-spin h-5 w-5 mr-2 text-gray-900"
-=======
-                    className="animate-spin h-5 w-5 mr-2 text-white"
->>>>>>> b3ffa9aa
                     xmlns="http://www.w3.org/2000/svg"
                     fill="none"
                     viewBox="0 0 24 24"
@@ -231,21 +127,12 @@
                   Logging in...
                 </>
               ) : (
-<<<<<<< HEAD
                 'Login'
               )}
             </button>
 
             <div className="text-center text-gray-400 text-sm">
               <a href="/register" className="hover:text-blue-400 transition duration-300">Don't have an account? Register here</a>
-=======
-                'Sign In'
-              )}
-            </button>
-
-            <div className="text-center text-gray-400 text-sm mt-6">
-              <a href="/register" className="text-blue-400 hover:text-blue-300 transition duration-300">Don't have an account? <span className="font-medium">Register here</span></a>
->>>>>>> b3ffa9aa
             </div>
           </form>
         </div>
