import React, { useState, ChangeEvent, FormEvent } from 'react';
import { useNavigate } from 'react-router-dom';
import BookGallery from '../components/catalog/BookGallery';
import { register } from '../services/auth';

interface FormData {
  fullName: string;
  email: string;
  password: string;
  confirmPassword: string;
}

interface FormErrors {
  fullName?: string;
  email?: string;
  password?: string;
  confirmPassword?: string;
  terms?: string;
  server?: string;
}

const LibraryRegistrationPage: React.FC = () => {
  const [formData, setFormData] = useState<FormData>({
    fullName: '',
    email: '',
    password: '',
    confirmPassword: '',
  });
  const [errors, setErrors] = useState<FormErrors>({});
  const [agreeTerms, setAgreeTerms] = useState<boolean>(false);
  const [isSubmitting, setIsSubmitting] = useState(false); // Track registration request
  const navigate = useNavigate();

  const handleChange = (e: ChangeEvent<HTMLInputElement>): void => {
    const { name, value } = e.target;
    setFormData((prev) => ({
      ...prev,
      [name]: value,
    }));
  };

  const validateForm = (): boolean => {
    const newErrors: FormErrors = {};

    if (!formData.fullName.trim()) newErrors.fullName = 'Full name is required';

    if (!formData.email.trim()) {
      newErrors.email = 'Email is required';
    } else if (!/\S+@\S+\.\S+/.test(formData.email)) {
      newErrors.email = 'Email is invalid';
    }

    if (!formData.password) {
      newErrors.password = 'Password is required';
    } else if (formData.password.length < 6) {
      newErrors.password = 'Password must be at least 6 characters';
    }

    if (formData.password !== formData.confirmPassword) {
      newErrors.confirmPassword = 'Passwords do not match';
    }

    if (!agreeTerms) {
      newErrors.terms = 'You must agree to the terms';
    }

    setErrors(newErrors);
    return Object.keys(newErrors).length === 0;
  };

  const handleSubmit = async (e: FormEvent<HTMLFormElement>): Promise<void> => {
    e.preventDefault();
    if (validateForm()) {
      setIsSubmitting(true); // Start spinner
      console.log('Submitting registration:', formData.email);
      try {
        await register({
          name: formData.fullName,
          email: formData.email,
          password: formData.password,
        });
        console.log('Registration successful, navigating to login');
        navigate('/login');
      } catch (error: any) {
        console.error('Registration failed:', error.response?.data || error.message);
        setErrors({ server: error.response?.data?.message || 'Registration failed' });
      } finally {
        setIsSubmitting(false); // Stop spinner
      }
    }
  };

  return (
<<<<<<< HEAD
    <div className="flex h-screen w-full bg-gray-100">
      <div className="w-full md:w-2/5 flex items-center justify-center bg-gray-900 p-8">
        <div className="w-full max-w-md">
          <div className="text-white mb-6">
            <div className="flex items-center mb-2">
              <svg className="w-6 h-6 mr-2" viewBox="0 0 24 24" fill="none" xmlns="http://www.w3.org/2000/svg">
                <path d="M4 19.5C4 18.837 4.26339 18.2011 4.73223 17.7322C5.20107 17.2634 5.83696 17 6.5 17H20" stroke="white" strokeWidth="2" strokeLinecap="round" strokeLinejoin="round"/>
                <path d="M6.5 2H20V22H6.5C5.83696 22 5.20107 21.7366 4.73223 21.2678C4.26339 20.7989 4 20.163 4 19.5V4.5C4 3.83696 4.26339 3.20107 4.73223 2.73223C5.20107 2.26339 5.83696 2 6.5 2Z" stroke="white" strokeWidth="2" strokeLinejoin="round"/>
=======
    <div className="flex h-screen w-full bg-gradient-to-br from-gray-900 to-gray-800">
      <div className="w-full md:w-2/5 flex items-center justify-center p-8 relative">
        {/* Abstract background patterns */}
        <div className="absolute inset-0 opacity-5">
          <div className="absolute top-0 left-0 w-64 h-64 bg-amber-500 rounded-full blur-3xl"></div>
          <div className="absolute bottom-0 right-0 w-80 h-80 bg-blue-500 rounded-full blur-3xl"></div>
        </div>
        
        <div className="w-full max-w-md relative z-10 backdrop-blur-sm bg-gray-900/80 p-8 rounded-2xl shadow-2xl border border-gray-800">
          <div className="text-white mb-8">
            <div className="flex items-center mb-4">
              <svg className="w-8 h-8 mr-3 text-amber-500" viewBox="0 0 24 24" fill="none" xmlns="http://www.w3.org/2000/svg">
                <path d="M4 19.5C4 18.837 4.26339 18.2011 4.73223 17.7322C5.20107 17.2634 5.83696 17 6.5 17H20" stroke="currentColor" strokeWidth="2" strokeLinecap="round" strokeLinejoin="round"/>
                <path d="M6.5 2H20V22H6.5C5.83696 22 5.20107 21.7366 4.73223 21.2678C4.26339 20.7989 4 20.163 4 19.5V4.5C4 3.83696 4.26339 3.20107 4.73223 2.73223C5.20107 2.26339 5.83696 2 6.5 2Z" stroke="currentColor" strokeWidth="2" strokeLinejoin="round"/>
>>>>>>> b3ffa9aa
              </svg>
              <h1 className="text-3xl font-bold tracking-tight bg-gradient-to-r from-amber-400 to-amber-600 bg-clip-text text-transparent">LMSENSA+</h1>
            </div>
<<<<<<< HEAD
            <h2 className="text-xl font-medium mt-4 mb-1">Create Your Library Account</h2>
            <p className="text-gray-400 text-sm">Please complete all fields below to access our online library services</p>
          </div>

          <form onSubmit={handleSubmit} className="space-y-4">
            {errors.server && <p className="text-red-500 text-sm">{errors.server}</p>}
            <div>
              <label htmlFor="fullName" className="sr-only">Full Name</label>
              <input
                id="fullName"
                name="fullName"
                type="text"
                placeholder="Full Name"
                className={`w-full bg-gray-800 text-white rounded p-3 focus:outline-none focus:ring-2 focus:ring-blue-500 ${errors.fullName ? 'border border-red-500' : ''}`}
                value={formData.fullName}
                onChange={handleChange}
                disabled={isSubmitting}
              />
              {errors.fullName && <p className="text-red-500 text-xs mt-1">{errors.fullName}</p>}
            </div>

            <div>
              <label htmlFor="email" className="sr-only">Email address</label>
              <input
                id="email"
                name="email"
                type="email"
                placeholder="Email address (e.g john.doe@example.com)"
                className={`w-full bg-gray-800 text-white rounded p-3 focus:outline-none focus:ring-2 focus:ring-blue-500 ${errors.email ? 'border border-red-500' : ''}`}
                value={formData.email}
                onChange={handleChange}
                disabled={isSubmitting}
              />
              {errors.email && <p className="text-red-500 text-xs mt-1">{errors.email}</p>}
            </div>

            <div>
              <label htmlFor="password" className="sr-only">Password</label>
              <input
                id="password"
                name="password"
                type="password"
                placeholder="Password"
                className={`w-full bg-gray-800 text-white rounded p-3 focus:outline-none focus:ring-2 focus:ring-blue-500 ${errors.password ? 'border border-red-500' : ''}`}
                value={formData.password}
                onChange={handleChange}
                disabled={isSubmitting}
              />
              {errors.password && <p className="text-red-500 text-xs mt-1">{errors.password}</p>}
            </div>

            <div>
              <label htmlFor="confirmPassword" className="sr-only">Confirm Password</label>
              <input
                id="confirmPassword"
                name="confirmPassword"
                type="password"
                placeholder="Confirm Password"
                className={`w-full bg-gray-800 text-white rounded p-3 focus:outline-none focus:ring-2 focus:ring-blue-500 ${errors.confirmPassword ? 'border border-red-500' : ''}`}
                value={formData.confirmPassword}
                onChange={handleChange}
                disabled={isSubmitting}
              />
              {errors.confirmPassword && <p className="text-red-500 text-xs mt-1">{errors.confirmPassword}</p>}
            </div>

            <div className="flex items-start">
              <input
                id="terms"
                type="checkbox"
                className="h-4 w-4 text-blue-600 mt-1"
                checked={agreeTerms}
                onChange={(e: ChangeEvent<HTMLInputElement>) => setAgreeTerms(e.target.checked)}
                disabled={isSubmitting}
              />
              <label htmlFor="terms" className="ml-2 block text-sm text-gray-400">
                I accept the <a href="#" className="text-blue-400 hover:underline">Terms of Service</a> and <a href="#" className="text-blue-400 hover:underline">Privacy Policy</a>
              </label>
            </div>
            {errors.terms && <p className="text-red-500 text-xs">{errors.terms}</p>}

            <button
              type="submit"
              className="w-full bg-amber-500 hover:bg-amber-600 text-gray-900 font-medium py-3 px-4 rounded transition duration-300 flex items-center justify-center"
              disabled={isSubmitting}
            >
              {isSubmitting ? (
                <>
                  <svg
                    className="animate-spin h-5 w-5 mr-2 text-gray-900"
                    xmlns="http://www.w3.org/2000/svg"
                    fill="none"
                    viewBox="0 0 24 24"
                  >
                    <circle
                      className="opacity-25"
                      cx="12"
                      cy="12"
                      r="10"
                      stroke="currentColor"
                      strokeWidth="4"
                    ></circle>
                    <path
                      className="opacity-75"
                      fill="currentColor"
                      d="M4 12a8 8 0 018-8V0C5.373 0 0 5.373 0 12h4zm2 5.291A7.962 7.962 0 014 12H0c0 3.042 1.135 5.824 3 7.938l3-2.647z"
                    ></path>
                  </svg>
                  Creating Account...
                </>
              ) : (
                'Create Account'
              )}
            </button>

            <div className="text-center text-gray-400 text-sm">
              <a href="/login" className="hover:text-blue-400 transition duration-300">Already have an account? Login</a>
            </div>
          </form>
=======
            <h2 className="text-2xl font-medium mt-8 mb-3">Create Your Library Account</h2>
            <p className="text-gray-400 text-sm">Please complete all fields below to access our online library services</p>
          </div>


            <form onSubmit={handleSubmit} className="space-y-4">
              {errors.server && (
                <div className="bg-red-900/30 border border-red-500/50 rounded-lg p-3 mb-4">
                  <p className="text-red-400 text-sm flex items-center">
                    <svg className="w-4 h-4 mr-2" fill="currentColor" viewBox="0 0 20 20" xmlns="http://www.w3.org/2000/svg">
                      <path fillRule="evenodd" d="M18 10a8 8 0 11-16 0 8 8 0 0116 0zm-7-4a1 1 0 11-2 0 1 1 0 012 0zM9 9a1 1 0 000 2v3a1 1 0 001 1h1a1 1 0 100-2v-3a1 1 0 00-1-1H9z" clipRule="evenodd"></path>
                    </svg>
                    {errors.server}
                  </p>
                </div>
              )}
              
              <div>
                <label htmlFor="fullName" className="sr-only">Full Name</label>
                <input
                  id="fullName"
                  name="fullName"
                  type="text"
                  placeholder="Full Name"
                  className={`w-full bg-gray-800/70 text-white rounded-lg py-3 pl-10 pr-3 border focus:ring-2 focus:outline-none transition-all duration-300 ${
                    errors.fullName
                      ? 'border-red-500 focus:border-red-500 focus:ring-red-500/30' 
                      : 'border-gray-700 focus:border-amber-500 focus:ring-amber-500/30'
                  }`}
                  value={formData.fullName}
                  onChange={handleChange}
                  disabled={isSubmitting}
                />
                {errors.fullName && <p className="text-red-500 text-xs mt-1">{errors.fullName}</p>}
              </div>

              <div>
                <label htmlFor="email" className="sr-only">Email address</label>
                <input
                  id="email"
                  name="email"
                  type="email"
                  placeholder="Email address (e.g john.doe@example.com)"
                  className={`w-full bg-gray-800/70 text-white rounded-lg py-3 pl-10 pr-3 border focus:ring-2 focus:outline-none transition-all duration-300 ${
                    errors.email 
                      ? 'border-red-500 focus:border-red-500 focus:ring-red-500/30' 
                      : 'border-gray-700 focus:border-amber-500 focus:ring-amber-500/30'
                  }`}
                  value={formData.email}
                  onChange={handleChange}
                  disabled={isSubmitting}
                />
                {errors.email && <p className="text-red-500 text-xs mt-1">{errors.email}</p>}
              </div>

              <div>
                <label htmlFor="password" className="sr-only">Password</label>
                <input
                  id="password"
                  name="password"
                  type="password"
                  placeholder="Password"
                  className={`w-full bg-gray-800/70 text-white rounded-lg py-3 pl-10 pr-3 border focus:ring-2 focus:outline-none transition-all duration-300 ${
                    errors.password
                      ? 'border-red-500 focus:border-red-500 focus:ring-red-500/30' 
                      : 'border-gray-700 focus:border-amber-500 focus:ring-amber-500/30'
                  }`}
                  value={formData.password}
                  onChange={handleChange}
                  disabled={isSubmitting}
                />
                {errors.password && <p className="text-red-500 text-xs mt-1">{errors.password}</p>}
              </div>

              <div>
                <label htmlFor="confirmPassword" className="sr-only">Confirm Password</label>
                <input
                  id="confirmPassword"
                  name="confirmPassword"
                  type="password"
                  placeholder="Confirm Password"
                  className={`w-full bg-gray-800/70 text-white rounded-lg py-3 pl-10 pr-3 border focus:ring-2 focus:outline-none transition-all duration-300 ${
                    errors.confirmPassword
                      ? 'border-red-500 focus:border-red-500 focus:ring-red-500/30' 
                      : 'border-gray-700 focus:border-amber-500 focus:ring-amber-500/30'
                  }`}
                  value={formData.confirmPassword}
                  onChange={handleChange}
                  disabled={isSubmitting}
                />
                {errors.confirmPassword && <p className="text-red-500 text-xs mt-1">{errors.confirmPassword}</p>}
              </div>

              <div className="flex items-start">
                <input
                  id="terms"
                  type="checkbox"
                  className="h-4 w-4 text-blue-600 mt-1"
                  checked={agreeTerms}
                  onChange={(e: ChangeEvent<HTMLInputElement>) => setAgreeTerms(e.target.checked)}
                  disabled={isSubmitting}
                />
                <label htmlFor="terms" className="ml-2 block text-sm text-gray-400">
                  I accept the <a href="#" className="text-blue-400 hover:underline">Terms of Service</a> and <a href="#" className="text-blue-400 hover:underline">Privacy Policy</a>
                </label>
              </div>
              {errors.terms && <p className="text-red-500 text-xs">{errors.terms}</p>}

              <button
                type="submit"
                className="w-full bg-amber-500 hover:bg-amber-600 text-gray-900 font-medium py-3 px-4 rounded transition duration-300 flex items-center justify-center"
                disabled={isSubmitting}
              >
                {isSubmitting ? (
                  <>
                    <svg
                      className="animate-spin h-5 w-5 mr-2 text-gray-900"
                      xmlns="http://www.w3.org/2000/svg"
                      fill="none"
                      viewBox="0 0 24 24"
                    >
                      <circle
                        className="opacity-25"
                        cx="12"
                        cy="12"
                        r="10"
                        stroke="currentColor"
                        strokeWidth="4"
                      ></circle>
                      <path
                        className="opacity-75"
                        fill="currentColor"
                        d="M4 12a8 8 0 018-8V0C5.373 0 0 5.373 0 12h4zm2 5.291A7.962 7.962 0 014 12H0c0 3.042 1.135 5.824 3 7.938l3-2.647z"
                      ></path>
                    </svg>
                    Creating Account...
                  </>
                ) : (
                  'Create Account'
                )}
              </button>
              
              <div className="text-center text-gray-400 text-sm mt-6">
                <a href="/login" className="text-blue-400 hover:text-blue-300 transition duration-300">Already have an account? <span className="font-medium">Login here</span></a>
              </div>
            </form>
>>>>>>> b3ffa9aa
        </div>
      </div>

      <BookGallery />
    </div>
  );
};

export default LibraryRegistrationPage;<|MERGE_RESOLUTION|>--- conflicted
+++ resolved
@@ -91,7 +91,6 @@
   };
 
   return (
-<<<<<<< HEAD
     <div className="flex h-screen w-full bg-gray-100">
       <div className="w-full md:w-2/5 flex items-center justify-center bg-gray-900 p-8">
         <div className="w-full max-w-md">
@@ -100,26 +99,9 @@
               <svg className="w-6 h-6 mr-2" viewBox="0 0 24 24" fill="none" xmlns="http://www.w3.org/2000/svg">
                 <path d="M4 19.5C4 18.837 4.26339 18.2011 4.73223 17.7322C5.20107 17.2634 5.83696 17 6.5 17H20" stroke="white" strokeWidth="2" strokeLinecap="round" strokeLinejoin="round"/>
                 <path d="M6.5 2H20V22H6.5C5.83696 22 5.20107 21.7366 4.73223 21.2678C4.26339 20.7989 4 20.163 4 19.5V4.5C4 3.83696 4.26339 3.20107 4.73223 2.73223C5.20107 2.26339 5.83696 2 6.5 2Z" stroke="white" strokeWidth="2" strokeLinejoin="round"/>
-=======
-    <div className="flex h-screen w-full bg-gradient-to-br from-gray-900 to-gray-800">
-      <div className="w-full md:w-2/5 flex items-center justify-center p-8 relative">
-        {/* Abstract background patterns */}
-        <div className="absolute inset-0 opacity-5">
-          <div className="absolute top-0 left-0 w-64 h-64 bg-amber-500 rounded-full blur-3xl"></div>
-          <div className="absolute bottom-0 right-0 w-80 h-80 bg-blue-500 rounded-full blur-3xl"></div>
-        </div>
-        
-        <div className="w-full max-w-md relative z-10 backdrop-blur-sm bg-gray-900/80 p-8 rounded-2xl shadow-2xl border border-gray-800">
-          <div className="text-white mb-8">
-            <div className="flex items-center mb-4">
-              <svg className="w-8 h-8 mr-3 text-amber-500" viewBox="0 0 24 24" fill="none" xmlns="http://www.w3.org/2000/svg">
-                <path d="M4 19.5C4 18.837 4.26339 18.2011 4.73223 17.7322C5.20107 17.2634 5.83696 17 6.5 17H20" stroke="currentColor" strokeWidth="2" strokeLinecap="round" strokeLinejoin="round"/>
-                <path d="M6.5 2H20V22H6.5C5.83696 22 5.20107 21.7366 4.73223 21.2678C4.26339 20.7989 4 20.163 4 19.5V4.5C4 3.83696 4.26339 3.20107 4.73223 2.73223C5.20107 2.26339 5.83696 2 6.5 2Z" stroke="currentColor" strokeWidth="2" strokeLinejoin="round"/>
->>>>>>> b3ffa9aa
               </svg>
               <h1 className="text-3xl font-bold tracking-tight bg-gradient-to-r from-amber-400 to-amber-600 bg-clip-text text-transparent">LMSENSA+</h1>
             </div>
-<<<<<<< HEAD
             <h2 className="text-xl font-medium mt-4 mb-1">Create Your Library Account</h2>
             <p className="text-gray-400 text-sm">Please complete all fields below to access our online library services</p>
           </div>
@@ -239,154 +221,6 @@
               <a href="/login" className="hover:text-blue-400 transition duration-300">Already have an account? Login</a>
             </div>
           </form>
-=======
-            <h2 className="text-2xl font-medium mt-8 mb-3">Create Your Library Account</h2>
-            <p className="text-gray-400 text-sm">Please complete all fields below to access our online library services</p>
-          </div>
-
-
-            <form onSubmit={handleSubmit} className="space-y-4">
-              {errors.server && (
-                <div className="bg-red-900/30 border border-red-500/50 rounded-lg p-3 mb-4">
-                  <p className="text-red-400 text-sm flex items-center">
-                    <svg className="w-4 h-4 mr-2" fill="currentColor" viewBox="0 0 20 20" xmlns="http://www.w3.org/2000/svg">
-                      <path fillRule="evenodd" d="M18 10a8 8 0 11-16 0 8 8 0 0116 0zm-7-4a1 1 0 11-2 0 1 1 0 012 0zM9 9a1 1 0 000 2v3a1 1 0 001 1h1a1 1 0 100-2v-3a1 1 0 00-1-1H9z" clipRule="evenodd"></path>
-                    </svg>
-                    {errors.server}
-                  </p>
-                </div>
-              )}
-              
-              <div>
-                <label htmlFor="fullName" className="sr-only">Full Name</label>
-                <input
-                  id="fullName"
-                  name="fullName"
-                  type="text"
-                  placeholder="Full Name"
-                  className={`w-full bg-gray-800/70 text-white rounded-lg py-3 pl-10 pr-3 border focus:ring-2 focus:outline-none transition-all duration-300 ${
-                    errors.fullName
-                      ? 'border-red-500 focus:border-red-500 focus:ring-red-500/30' 
-                      : 'border-gray-700 focus:border-amber-500 focus:ring-amber-500/30'
-                  }`}
-                  value={formData.fullName}
-                  onChange={handleChange}
-                  disabled={isSubmitting}
-                />
-                {errors.fullName && <p className="text-red-500 text-xs mt-1">{errors.fullName}</p>}
-              </div>
-
-              <div>
-                <label htmlFor="email" className="sr-only">Email address</label>
-                <input
-                  id="email"
-                  name="email"
-                  type="email"
-                  placeholder="Email address (e.g john.doe@example.com)"
-                  className={`w-full bg-gray-800/70 text-white rounded-lg py-3 pl-10 pr-3 border focus:ring-2 focus:outline-none transition-all duration-300 ${
-                    errors.email 
-                      ? 'border-red-500 focus:border-red-500 focus:ring-red-500/30' 
-                      : 'border-gray-700 focus:border-amber-500 focus:ring-amber-500/30'
-                  }`}
-                  value={formData.email}
-                  onChange={handleChange}
-                  disabled={isSubmitting}
-                />
-                {errors.email && <p className="text-red-500 text-xs mt-1">{errors.email}</p>}
-              </div>
-
-              <div>
-                <label htmlFor="password" className="sr-only">Password</label>
-                <input
-                  id="password"
-                  name="password"
-                  type="password"
-                  placeholder="Password"
-                  className={`w-full bg-gray-800/70 text-white rounded-lg py-3 pl-10 pr-3 border focus:ring-2 focus:outline-none transition-all duration-300 ${
-                    errors.password
-                      ? 'border-red-500 focus:border-red-500 focus:ring-red-500/30' 
-                      : 'border-gray-700 focus:border-amber-500 focus:ring-amber-500/30'
-                  }`}
-                  value={formData.password}
-                  onChange={handleChange}
-                  disabled={isSubmitting}
-                />
-                {errors.password && <p className="text-red-500 text-xs mt-1">{errors.password}</p>}
-              </div>
-
-              <div>
-                <label htmlFor="confirmPassword" className="sr-only">Confirm Password</label>
-                <input
-                  id="confirmPassword"
-                  name="confirmPassword"
-                  type="password"
-                  placeholder="Confirm Password"
-                  className={`w-full bg-gray-800/70 text-white rounded-lg py-3 pl-10 pr-3 border focus:ring-2 focus:outline-none transition-all duration-300 ${
-                    errors.confirmPassword
-                      ? 'border-red-500 focus:border-red-500 focus:ring-red-500/30' 
-                      : 'border-gray-700 focus:border-amber-500 focus:ring-amber-500/30'
-                  }`}
-                  value={formData.confirmPassword}
-                  onChange={handleChange}
-                  disabled={isSubmitting}
-                />
-                {errors.confirmPassword && <p className="text-red-500 text-xs mt-1">{errors.confirmPassword}</p>}
-              </div>
-
-              <div className="flex items-start">
-                <input
-                  id="terms"
-                  type="checkbox"
-                  className="h-4 w-4 text-blue-600 mt-1"
-                  checked={agreeTerms}
-                  onChange={(e: ChangeEvent<HTMLInputElement>) => setAgreeTerms(e.target.checked)}
-                  disabled={isSubmitting}
-                />
-                <label htmlFor="terms" className="ml-2 block text-sm text-gray-400">
-                  I accept the <a href="#" className="text-blue-400 hover:underline">Terms of Service</a> and <a href="#" className="text-blue-400 hover:underline">Privacy Policy</a>
-                </label>
-              </div>
-              {errors.terms && <p className="text-red-500 text-xs">{errors.terms}</p>}
-
-              <button
-                type="submit"
-                className="w-full bg-amber-500 hover:bg-amber-600 text-gray-900 font-medium py-3 px-4 rounded transition duration-300 flex items-center justify-center"
-                disabled={isSubmitting}
-              >
-                {isSubmitting ? (
-                  <>
-                    <svg
-                      className="animate-spin h-5 w-5 mr-2 text-gray-900"
-                      xmlns="http://www.w3.org/2000/svg"
-                      fill="none"
-                      viewBox="0 0 24 24"
-                    >
-                      <circle
-                        className="opacity-25"
-                        cx="12"
-                        cy="12"
-                        r="10"
-                        stroke="currentColor"
-                        strokeWidth="4"
-                      ></circle>
-                      <path
-                        className="opacity-75"
-                        fill="currentColor"
-                        d="M4 12a8 8 0 018-8V0C5.373 0 0 5.373 0 12h4zm2 5.291A7.962 7.962 0 014 12H0c0 3.042 1.135 5.824 3 7.938l3-2.647z"
-                      ></path>
-                    </svg>
-                    Creating Account...
-                  </>
-                ) : (
-                  'Create Account'
-                )}
-              </button>
-              
-              <div className="text-center text-gray-400 text-sm mt-6">
-                <a href="/login" className="text-blue-400 hover:text-blue-300 transition duration-300">Already have an account? <span className="font-medium">Login here</span></a>
-              </div>
-            </form>
->>>>>>> b3ffa9aa
         </div>
       </div>
 
