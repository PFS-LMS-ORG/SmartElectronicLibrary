--- conflicted
+++ resolved
@@ -4,10 +4,7 @@
 import { useAuth } from "../context/AuthContext";
 import { Star, Clock, Users, Book, ChevronLeft } from "lucide-react";
 import { motion, AnimatePresence } from "framer-motion";
-<<<<<<< HEAD
 import { toast } from "react-toastify"; // Add react-toastify for notifications
-=======
->>>>>>> b3ffa9aa
 
 interface Book {
   id: number;
@@ -36,13 +33,9 @@
   const [loading, setLoading] = useState(true);
   const [relatedLoading, setRelatedLoading] = useState(true);
   const [activeTab, setActiveTab] = useState("overview");
-<<<<<<< HEAD
   const [userRequest, setUserRequest] = useState<RentalRequest | null>(null); // Track user's request
   const [borrowLoading, setBorrowLoading] = useState(false); // Track borrow action
   const { isAuthenticated, isLoading: isAuthLoading, logout, user } = useAuth();
-=======
-  const { isAuthenticated, isLoading: isAuthLoading, logout } = useAuth();
->>>>>>> b3ffa9aa
   const navigate = useNavigate();
 
   useEffect(() => {
@@ -54,18 +47,13 @@
       return;
     }
 
-<<<<<<< HEAD
     const fetchBookAndRequest = async () => {
-=======
-    const fetchBook = async () => {
->>>>>>> b3ffa9aa
       setLoading(true);
       try {
         const token = localStorage.getItem("token");
         if (!token) {
           throw new Error("No token found");
         }
-<<<<<<< HEAD
 
         // Fetch book details
         console.log("Fetching book with token:", token.slice(0, 20) + "...");
@@ -89,21 +77,6 @@
         fetchRelatedBooks(bookResponse.data.categories, bookResponse.data.id);
       } catch (error: any) {
         console.error("Error fetching data:", error.response?.data || error.message);
-=======
-        console.log("Fetching book with token:", token.slice(0, 20) + "...");
-        const response = await axios.get(`/api/books/${id}`, {
-          headers: {
-            Authorization: `Bearer ${token}`,
-          },
-        });
-        console.log("Book response:", response.data);
-        setBook(response.data);
-        
-        // After getting book data, fetch related books
-        fetchRelatedBooks(response.data.categories, response.data.id);
-      } catch (error: any) {
-        console.error("Error fetching book:", error.response?.data || error.message);
->>>>>>> b3ffa9aa
         if (error.response?.status === 401) {
           console.log("Unauthorized: Logging out and redirecting to login");
           logout();
@@ -115,11 +88,7 @@
       }
     };
 
-<<<<<<< HEAD
     fetchBookAndRequest();
-=======
-    fetchBook();
->>>>>>> b3ffa9aa
   }, [id, isAuthenticated, isAuthLoading, logout, navigate]);
 
   const fetchRelatedBooks = async (categories: string[], bookId: number) => {
@@ -129,7 +98,6 @@
       if (!token) {
         throw new Error("No token found");
       }
-<<<<<<< HEAD
 
       const categoryParams = categories.map((c) => `category=${encodeURIComponent(c)}`).join("&");
       const response = await axios.get(`/api/books/related?${categoryParams}&exclude=${bookId}&limit=4`, {
@@ -231,75 +199,6 @@
             Go Back
           </button>
         </motion.div>
-=======
-      
-      // Assuming the API supports category filtering and exclusion of current book
-      const categoryParams = categories.map(c => `category=${encodeURIComponent(c)}`).join('&');
-      const response = await axios.get(`/api/books/related?${categoryParams}&exclude=${bookId}&limit=4`, {
-        headers: {
-          Authorization: `Bearer ${token}`,
-        },
-      });
-      
-      console.log("Related books response:", response.data);
-      setRelatedBooks(response.data);
-    } catch (error: any) {
-      console.error("Error fetching related books:", error.response?.data || error.message);
-    } finally {
-      setRelatedLoading(false);
-    }
-  };
-
-  const handleBorrow = () => {
-    alert("Borrow feature coming soon!");
-  };
-
-  const handleGoBack = () => {
-    navigate(-1);
-  };
-
-  const navigateToBook = (bookId: number) => {
-    navigate(`/book/${bookId}`);
-  };
-
-  // Loading state with animated skeleton
-  if (loading || isAuthLoading) return (
-    <div className="min-h-screen bg-gray-900 text-white">
-      <div className="container mx-auto px-6 py-12">
-        <div className="grid grid-cols-1 lg:grid-cols-12 gap-8">
-          <div className="lg:col-span-4 flex justify-center">
-            <div className="w-64 h-96 bg-gray-800 rounded-lg animate-pulse"></div>
-          </div>
-          <div className="lg:col-span-8">
-            <div className="h-12 bg-gray-800 rounded-lg animate-pulse mb-4 w-3/4"></div>
-            <div className="h-6 bg-gray-800 rounded-lg animate-pulse mb-8 w-1/2"></div>
-            <div className="h-32 bg-gray-800 rounded-lg animate-pulse mb-6"></div>
-            <div className="h-24 bg-gray-800 rounded-lg animate-pulse mb-6"></div>
-            <div className="h-12 bg-gray-800 rounded-lg animate-pulse w-40"></div>
-          </div>
-        </div>
-      </div>
-    </div>
-  );
-
-  if (!book) return (
-    <div className="min-h-screen bg-gray-900 text-white">
-      <div className="container mx-auto px-6 py-12 flex flex-col items-center justify-center">
-        <motion.div 
-          initial={{ opacity: 0, scale: 0.8 }}
-          animate={{ opacity: 1, scale: 1 }}
-          className="text-center"
-        >
-          <Book className="w-20 h-20 text-gray-600 mx-auto mb-6" />
-          <h1 className="text-3xl font-bold mb-4">Book Not Found</h1>
-          <p className="text-gray-400 mb-8">The book you're looking for doesn't exist or has been removed.</p>
-          <button 
-            onClick={handleGoBack}
-            className="px-6 py-3 bg-indigo-600 hover:bg-indigo-700 rounded-lg text-white font-medium transition-colors duration-300"
-          >
-            Go Back
-          </button>
-        </motion.div>
       </div>
     </div>
   );
@@ -324,11 +223,11 @@
 
   const tabVariants = {
     hidden: { opacity: 0, y: 20 },
-    visible: { opacity: 1, y: 0, transition: { duration: 0.5 } }
+    visible: { opacity: 1, y: 0, transition: { duration: 0.5 } },
   };
 
   return (
-    <motion.div 
+    <motion.div
       initial={{ opacity: 0 }}
       animate={{ opacity: 1 }}
       className="min-h-screen bg-gray-900 text-white"
@@ -350,14 +249,14 @@
         {/* Main Grid Layout */}
         <div className="grid grid-cols-1 lg:grid-cols-12 gap-12">
           {/* Left Column - Book Cover */}
-          <motion.div 
+          <motion.div
             className="lg:col-span-4 flex flex-col items-center"
             initial={{ opacity: 0, y: 30 }}
             animate={{ opacity: 1, y: 0 }}
             transition={{ duration: 0.6 }}
           >
             {/* Book Cover with Hover Effect */}
-            <motion.div 
+            <motion.div
               className="relative mb-6 group"
               whileHover={{ scale: 1.03 }}
               transition={{ duration: 0.3, ease: "easeOut" }}
@@ -367,11 +266,12 @@
                 alt={book.title}
                 className="w-80 h-auto rounded-xl shadow-2xl object-cover z-10 relative"
               />
-              
               {/* Backdrop glow effect */}
-              <div className={`absolute -inset-2 bg-gradient-to-r ${getGradient()} rounded-xl blur-lg opacity-0 group-hover:opacity-30 transition-opacity duration-500 z-0`}></div>
+              <div
+                className={`absolute -inset-2 bg-gradient-to-r ${getGradient()} rounded-xl blur-lg opacity-0 group-hover:opacity-30 transition-opacity duration-500 z-0`}
+              ></div>
             </motion.div>
-            
+
             {/* Book Stats */}
             <motion.div
               initial={{ opacity: 0 }}
@@ -401,323 +301,6 @@
                 <span className="text-xs text-gray-400">Borrowed</span>
               </div>
             </motion.div>
-            
-            {/* Borrow Button */}
-            <motion.button
-              className="mt-6 w-full max-w-sm py-4 px-6 rounded-lg font-medium text-lg relative overflow-hidden group"
-              initial={{ opacity: 0 }}
-              animate={{ opacity: 1 }}
-              transition={{ delay: 0.4, duration: 0.6 }}
-              onClick={handleBorrow}
-              whileHover={{ scale: 1.02 }}
-              whileTap={{ scale: 0.98 }}
-            >
-              {/* Button background with gradient */}
-              <div className={`absolute inset-0 bg-gradient-to-r ${getGradient()} transition-transform duration-500`}></div>
-              
-              {/* Button hover animation */}
-              <div className="absolute inset-0 opacity-0 group-hover:opacity-30 bg-white transition-opacity duration-500"></div>
-              
-              {/* Button text */}
-              <span className="relative z-10">Borrow Now</span>
-            </motion.button>
-          </motion.div>
-          
-          {/* Right Column - Book Details */}
-          <motion.div 
-            className="lg:col-span-8"
-            initial={{ opacity: 0, y: 30 }}
-            animate={{ opacity: 1, y: 0 }}
-            transition={{ duration: 0.6, delay: 0.2 }}
-          >
-            {/* Title and Authors */}
-            <h1 className="text-4xl sm:text-5xl font-extrabold mb-4 leading-tight">
-              {book.title}
-            </h1>
-            
-            {/* Authors in stylish boxes */}
-            <div className="flex flex-wrap gap-2 mb-6">
-              {book.authors.map((author, index) => (
-                <motion.div
-                  key={index}
-                  initial={{ opacity: 0, scale: 0.9 }}
-                  animate={{ opacity: 1, scale: 1 }}
-                  transition={{ delay: 0.2 + index * 0.1, duration: 0.5 }}
-                  whileHover={{ scale: 1.05, y: -3 }}
-                  className={`px-4 py-2 rounded-lg bg-gradient-to-br ${getGradient()} bg-opacity-20 backdrop-blur-md border border-gray-700/30`}
-                >
-                  <span className="font-medium text-white">{author}</span>
-                </motion.div>
-              ))}
-            </div>
-            
-            {/* Categories */}
-            <div className="mb-8">
-              <div className="flex flex-wrap gap-2 mt-2">
-                {book.categories.map((category, index) => (
-                  <motion.span
-                    key={index}
-                    initial={{ opacity: 0, y: 10 }}
-                    animate={{ opacity: 1, y: 0 }}
-                    transition={{ delay: 0.3 + index * 0.1, duration: 0.5 }}
-                    whileHover={{ y: -2 }}
-                    className="px-3 py-1 bg-gray-800/60 text-gray-200 text-xs rounded-full border border-gray-700/40 hover:border-gray-600 transition-colors duration-300"
-                  >
-                    {category}
-                  </motion.span>
-                ))}
-              </div>
-            </div>
-            
-            {/* Tab Navigation */}
-            <div className="border-b border-gray-700/50 mb-6">
-              <div className="flex space-x-6">
-                {["overview", "summary", "details"].map((tab) => (
-                  <button
-                    key={tab}
-                    className={`pb-3 px-2 relative ${activeTab === tab ? 'text-white font-medium' : 'text-gray-400 hover:text-gray-200'} transition-colors duration-300 capitalize`}
-                    onClick={() => setActiveTab(tab)}
-                  >
-                    {tab}
-                    {activeTab === tab && (
-                      <motion.div 
-                        layoutId="activeTab"
-                        className={`absolute bottom-0 left-0 right-0 h-0.5 bg-gradient-to-r ${getGradient()}`}
-                      ></motion.div>
-                    )}
-                  </button>
-                ))}
-              </div>
-            </div>
-            
-            {/* Tab Content */}
-            <div className="min-h-56">
-              <AnimatePresence mode="wait">
-                {activeTab === "overview" && (
-                  <motion.div
-                    key="overview"
-                    variants={tabVariants}
-                    initial="hidden"
-                    animate="visible"
-                    exit="hidden"
-                    className="prose prose-invert max-w-none"
-                  >
-                    <p className="text-gray-200 leading-relaxed font-light text-lg">
-                      {book.description}
-                    </p>
-                  </motion.div>
-                )}
-                
-                {activeTab === "summary" && (
-                  <motion.div
-                    key="summary"
-                    variants={tabVariants}
-                    initial="hidden"
-                    animate="visible"
-                    exit="hidden"
-                  >
-                    <div className="p-6 bg-gray-800/40 rounded-xl backdrop-blur-sm border border-gray-700/30">
-                      <h3 className="text-xl font-semibold mb-4 text-gray-100">Summary</h3>
-                      <p className="text-gray-300 leading-relaxed">
-                        {book.summary || "No summary available for this book."}
-                      </p>
-                    </div>
-                  </motion.div>
-                )}
-                
-                {activeTab === "details" && (
-                  <motion.div
-                    key="details"
-                    variants={tabVariants}
-                    initial="hidden"
-                    animate="visible"
-                    exit="hidden"
-                  >
-                    <div className="p-6 bg-gray-800/40 rounded-xl backdrop-blur-sm border border-gray-700/30">
-                      <h3 className="text-lg font-medium mb-4">Book Information</h3>
-                      <ul className="space-y-3">
-                        <li className="flex justify-between">
-                          <span className="text-gray-400">ID:</span>
-                          <span>{book.id}</span>
-                        </li>
-                        <li className="flex justify-between">
-                          <span className="text-gray-400">Total Books:</span>
-                          <span>{book.total_books}</span>
-                        </li>
-                        <li className="flex justify-between">
-                          <span className="text-gray-400">Available:</span>
-                          <span>{book.available_books}</span>
-                        </li>
-                        <li className="flex justify-between">
-                          <span className="text-gray-400">Borrow Count:</span>
-                          <span>{book.borrow_count}</span>
-                        </li>
-                      </ul>
-                    </div>
-                  </motion.div>
-                )}
-              </AnimatePresence>
-            </div>
-            
-            {/* Similar Books Section - Now fetches related books by categories */}
-            <motion.div
-              initial={{ opacity: 0, y: 20 }}
-              animate={{ opacity: 1, y: 0 }}
-              transition={{ delay: 0.6, duration: 0.6 }}
-              className="mt-12"
-            >
-              <h3 className="text-xl font-medium mb-6">You might also like</h3>
-              {relatedLoading ? (
-                // Loading skeleton for related books
-                <div className="grid grid-cols-2 sm:grid-cols-3 md:grid-cols-4 gap-4">
-                  {[1, 2, 3, 4].map((i) => (
-                    <div key={i} className="bg-gray-800/40 rounded-lg overflow-hidden animate-pulse">
-                      <div className="h-36 bg-gray-700"></div>
-                      <div className="p-3">
-                        <div className="h-4 w-3/4 bg-gray-700 rounded mb-2"></div>
-                        <div className="h-3 w-1/2 bg-gray-700 rounded"></div>
-                      </div>
-                    </div>
-                  ))}
-                </div>
-              ) : relatedBooks.length > 0 ? (
-                // Display related books
-                <div className="grid grid-cols-2 sm:grid-cols-3 md:grid-cols-4 gap-4">
-                  {relatedBooks.map((relatedBook) => (
-                    <motion.div 
-                      key={relatedBook.id}
-                      whileHover={{ y: -5 }}
-                      className="bg-gray-800/40 rounded-lg overflow-hidden cursor-pointer"
-                      onClick={() => navigateToBook(relatedBook.id)}
-                    >
-                      <div className="h-48 bg-gray-700 relative">
-                        <img 
-                          src={relatedBook.cover_url}
-                          alt={relatedBook.title}
-                          className="w-full h-full object-cover absolute inset-0"
-                        />
-                      </div>
-                      <div className="p-3">
-                        <h4 className="font-medium text-sm line-clamp-1">{relatedBook.title}</h4>
-                        <p className="text-xs text-gray-400 mt-1 line-clamp-1">
-                          {relatedBook.authors.join(", ")}
-                        </p>
-                      </div>
-                    </motion.div>
-                  ))}
-                </div>
-              ) : (
-                // No related books found
-                <div className="bg-gray-800/40 rounded-lg p-6 text-center">
-                  <p className="text-gray-400">No related books found.</p>
-                </div>
-              )}
-            </motion.div>
-          </motion.div>
-        </div>
->>>>>>> b3ffa9aa
-      </div>
-    </motion.div>
-  );
-
-  // Book gradient colors based on categories
-  const gradientColors = {
-    Fiction: "from-blue-600 to-purple-600",
-    "Non-Fiction": "from-emerald-600 to-teal-600",
-    Mystery: "from-purple-600 to-pink-600",
-    "Science Fiction": "from-cyan-600 to-blue-600",
-    Romance: "from-pink-600 to-red-600",
-    Biography: "from-amber-600 to-orange-600",
-    History: "from-lime-600 to-emerald-600",
-    default: "from-indigo-600 to-purple-600",
-  };
-
-  const getGradient = () => {
-    if (!book.categories.length) return gradientColors.default;
-    const category = book.categories[0];
-    return gradientColors[category as keyof typeof gradientColors] || gradientColors.default;
-  };
-
-  const tabVariants = {
-    hidden: { opacity: 0, y: 20 },
-    visible: { opacity: 1, y: 0, transition: { duration: 0.5 } },
-  };
-
-  return (
-    <motion.div
-      initial={{ opacity: 0 }}
-      animate={{ opacity: 1 }}
-      className="min-h-screen bg-gray-900 text-white"
-    >
-      {/* Top color gradient bar */}
-      <div className={`h-2 w-full bg-gradient-to-r ${getGradient()}`}></div>
-
-      <div className="container mx-auto px-4 sm:px-6 py-8">
-        {/* Back Button */}
-        <motion.button
-          whileHover={{ x: -5 }}
-          onClick={handleGoBack}
-          className="flex items-center text-gray-400 hover:text-white mb-8 transition-colors duration-300"
-        >
-          <ChevronLeft className="w-5 h-5 mr-2" />
-          Back to Books
-        </motion.button>
-
-        {/* Main Grid Layout */}
-        <div className="grid grid-cols-1 lg:grid-cols-12 gap-12">
-          {/* Left Column - Book Cover */}
-          <motion.div
-            className="lg:col-span-4 flex flex-col items-center"
-            initial={{ opacity: 0, y: 30 }}
-            animate={{ opacity: 1, y: 0 }}
-            transition={{ duration: 0.6 }}
-          >
-            {/* Book Cover with Hover Effect */}
-            <motion.div
-              className="relative mb-6 group"
-              whileHover={{ scale: 1.03 }}
-              transition={{ duration: 0.3, ease: "easeOut" }}
-            >
-              <img
-                src={book.cover_url}
-                alt={book.title}
-                className="w-80 h-auto rounded-xl shadow-2xl object-cover z-10 relative"
-              />
-              {/* Backdrop glow effect */}
-              <div
-                className={`absolute -inset-2 bg-gradient-to-r ${getGradient()} rounded-xl blur-lg opacity-0 group-hover:opacity-30 transition-opacity duration-500 z-0`}
-              ></div>
-            </motion.div>
-
-            {/* Book Stats */}
-            <motion.div
-              initial={{ opacity: 0 }}
-              animate={{ opacity: 1 }}
-              transition={{ delay: 0.3, duration: 0.6 }}
-              className="w-full max-w-sm bg-gray-800/50 backdrop-blur-md rounded-lg p-4 border border-gray-700/30 grid grid-cols-3 gap-2 text-center"
-            >
-              <div className="flex flex-col items-center">
-                <div className="bg-gray-700/50 rounded-full w-10 h-10 flex items-center justify-center mb-2">
-                  <Star className="w-5 h-5 text-yellow-400" />
-                </div>
-                <span className="text-lg font-bold">{book.rating.toFixed(1)}</span>
-                <span className="text-xs text-gray-400">Rating</span>
-              </div>
-              <div className="flex flex-col items-center">
-                <div className="bg-gray-700/50 rounded-full w-10 h-10 flex items-center justify-center mb-2">
-                  <Clock className="w-5 h-5 text-green-400" />
-                </div>
-                <span className="text-lg font-bold">{book.available_books}</span>
-                <span className="text-xs text-gray-400">Available</span>
-              </div>
-              <div className="flex flex-col items-center">
-                <div className="bg-gray-700/50 rounded-full w-10 h-10 flex items-center justify-center mb-2">
-                  <Users className="w-5 h-5 text-blue-400" />
-                </div>
-                <span className="text-lg font-bold">{book.borrow_count}</span>
-                <span className="text-xs text-gray-400">Borrowed</span>
-              </div>
-            </motion.div>
 
             {/* Borrow Button */}
             <motion.button
@@ -774,7 +357,6 @@
             <h1 className="text-4xl sm:text-5xl font-extrabold mb-4 leading-tight">
               {book.title}
             </h1>
-
             {/* Authors in stylish boxes */}
             <div className="flex flex-wrap gap-2 mb-6">
               {book.authors.map((author, index) => (
@@ -790,7 +372,6 @@
                 </motion.div>
               ))}
             </div>
-
             {/* Categories */}
             <div className="mb-8">
               <div className="flex flex-wrap gap-2 mt-2">
@@ -808,7 +389,6 @@
                 ))}
               </div>
             </div>
-
             {/* Tab Navigation */}
             <div className="border-b border-gray-700/50 mb-6">
               <div className="flex space-x-6">
@@ -831,7 +411,6 @@
                 ))}
               </div>
             </div>
-
             {/* Tab Content */}
             <div className="min-h-56">
               <AnimatePresence mode="wait">
@@ -849,7 +428,6 @@
                     </p>
                   </motion.div>
                 )}
-
                 {activeTab === "summary" && (
                   <motion.div
                     key="summary"
@@ -866,7 +444,6 @@
                     </div>
                   </motion.div>
                 )}
-
                 {activeTab === "details" && (
                   <motion.div
                     key="details"
